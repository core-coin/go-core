--- conflicted
+++ resolved
@@ -191,6 +191,10 @@
 		Usage: "Document Root for HTTPClient file scheme",
 		Value: DirectoryString(homeDir()),
 	}
+	SnapshotFlag = cli.BoolFlag{
+		Name:  "snapshot",
+		Usage: `Enables snapshot-database mode -- experimental work in progress feature`,
+	}
 	ExitWhenSyncedFlag = cli.BoolFlag{
 		Name:  "exitwhensynced",
 		Usage: "Exits after block synchronisation completes",
@@ -1378,13 +1382,8 @@
 // SetXceConfig applies xce-related command line flags to the config.
 func SetXceConfig(ctx *cli.Context, stack *node.Node, cfg *xce.Config) {
 	// Avoid conflicting network flags
-<<<<<<< HEAD
-	CheckExclusive(ctx, DeveloperFlag, TestnetFlag, RinkebyFlag, KolibaFlag)
+	CheckExclusive(ctx, DeveloperFlag, TestnetFlag, KolibaFlag)
 	CheckExclusive(ctx, LegacyLightServFlag, LightServeFlag, SyncModeFlag, "light")
-=======
-	CheckExclusive(ctx, DeveloperFlag, TestnetFlag, KolibaFlag)
-	CheckExclusive(ctx, LightLegacyServFlag, LightServeFlag, SyncModeFlag, "light")
->>>>>>> 7952716f
 	CheckExclusive(ctx, DeveloperFlag, ExternalSignerFlag) // Can't use both ephemeral unlocked and external signer
 
 	var ks *keystore.KeyStore
