--- conflicted
+++ resolved
@@ -234,15 +234,6 @@
 		Name:  "whitelist",
 		Usage: "Comma separated block number-to-hash mappings to enforce (<number>=<hash>)",
 	}
-<<<<<<< HEAD
-=======
-	// Light server and client settings
-	LightLegacyServFlag = cli.IntFlag{ // Deprecated in favor of light.serve, remove in 2021
-		Name:  "lightserv",
-		Usage: "Maximum percentage of time allowed for serving LES requests (deprecated, use --light.serve)",
-		Value: xcc.DefaultConfig.LightServ,
-	}
->>>>>>> c8daf44f
 	LightServeFlag = cli.IntFlag{
 		Name:  "light.serve",
 		Usage: "Maximum percentage of time allowed for serving LES requests (multi-threaded processing allows values over 100)",
@@ -258,14 +249,6 @@
 		Usage: "Outgoing bandwidth limit for serving light clients (kilobytes/sec, 0 = unlimited)",
 		Value: xcc.DefaultConfig.LightEgress,
 	}
-<<<<<<< HEAD
-=======
-	LightLegacyPeersFlag = cli.IntFlag{ // Deprecated in favor of light.maxpeers, remove in 2021
-		Name:  "lightpeers",
-		Usage: "Maximum number of light clients to serve, or light servers to attach to  (deprecated, use --light.maxpeers)",
-		Value: xcc.DefaultConfig.LightPeers,
-	}
->>>>>>> c8daf44f
 	LightMaxPeersFlag = cli.IntFlag{
 		Name:  "light.maxpeers",
 		Usage: "Maximum number of light clients to serve, or light servers to attach to",
@@ -383,14 +366,6 @@
 		Usage: "Target energy floor for mined blocks",
 		Value: xcc.DefaultConfig.Miner.EnergyFloor,
 	}
-<<<<<<< HEAD
-=======
-	MinerLegacyEnergyTargetFlag = cli.Uint64Flag{
-		Name:  "targetenergylimit",
-		Usage: "Target energy floor for mined blocks (deprecated, use --miner.energytarget)",
-		Value: xcc.DefaultConfig.Miner.EnergyFloor,
-	}
->>>>>>> c8daf44f
 	MinerEnergyLimitFlag = cli.Uint64Flag{
 		Name:  "miner.energylimit",
 		Usage: "Target energy ceiling for mined blocks",
@@ -401,14 +376,6 @@
 		Usage: "Minimum energy price for mining a transaction",
 		Value: xcc.DefaultConfig.Miner.EnergyPrice,
 	}
-<<<<<<< HEAD
-=======
-	MinerLegacyEnergyPriceFlag = BigFlag{
-		Name:  "energyprice",
-		Usage: "Minimum energy price for mining a transaction (deprecated, use --miner.energyprice)",
-		Value: xcc.DefaultConfig.Miner.EnergyPrice,
-	}
->>>>>>> c8daf44f
 	MinerCorebaseFlag = cli.StringFlag{
 		Name:  "miner.corebase",
 		Usage: "Public address for block mining rewards (default = first account)",
@@ -982,16 +949,10 @@
 }
 
 // setLes configures the les server and ultra light client settings from the command line flags.
-<<<<<<< HEAD
-func setLes(ctx *cli.Context, cfg *xce.Config) {
+func setLes(ctx *cli.Context, cfg *xcc.Config) {
 	if ctx.GlobalIsSet(LegacyLightServFlag.Name) {
 		cfg.LightServ = ctx.GlobalInt(LegacyLightServFlag.Name)
 		log.Warn("The flag --lightserv is deprecated and will be removed in the future, please use --light.serve")
-=======
-func setLes(ctx *cli.Context, cfg *xcc.Config) {
-	if ctx.GlobalIsSet(LightLegacyServFlag.Name) {
-		cfg.LightServ = ctx.GlobalInt(LightLegacyServFlag.Name)
->>>>>>> c8daf44f
 	}
 	if ctx.GlobalIsSet(LightServeFlag.Name) {
 		cfg.LightServ = ctx.GlobalInt(LightServeFlag.Name)
@@ -1421,13 +1382,8 @@
 // SetXccConfig applies xcc-related command line flags to the config.
 func SetXccConfig(ctx *cli.Context, stack *node.Node, cfg *xcc.Config) {
 	// Avoid conflicting network flags
-<<<<<<< HEAD
-	CheckExclusive(ctx, DeveloperFlag, TestnetFlag, KolibaFlag)
+	CheckExclusive(ctx, DeveloperFlag, DevinFlag, KolibaFlag)
 	CheckExclusive(ctx, LegacyLightServFlag, LightServeFlag, SyncModeFlag, "light")
-=======
-	CheckExclusive(ctx, DeveloperFlag, DevinFlag, KolibaFlag)
-	CheckExclusive(ctx, LightLegacyServFlag, LightServeFlag, SyncModeFlag, "light")
->>>>>>> c8daf44f
 	CheckExclusive(ctx, DeveloperFlag, ExternalSignerFlag) // Can't use both ephemeral unlocked and external signer
 
 	var ks *keystore.KeyStore
