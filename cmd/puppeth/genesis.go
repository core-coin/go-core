--- conflicted
+++ resolved
@@ -606,15 +606,9 @@
 
 // newPyCoreGenesisSpec converts a go-core genesis block into a Parity specific
 // chain specification format.
-<<<<<<< HEAD
 func newPyCoreGenesisSpec(network string, genesis *core.Genesis) (*pyCoreGenesisSpec, error) {
-	// Only ethash is currently supported between go-core and pycore-coin
-	if genesis.Config.Ethash == nil {
-=======
-func newPyEthereumGenesisSpec(network string, genesis *core.Genesis) (*pyEthereumGenesisSpec, error) {
-	// Only cryptore is currently supported between go-core and pyethereum
+	// Only cryptore is currently supported between go-core and pycore
 	if genesis.Config.Cryptore == nil {
->>>>>>> 4939f1a2
 		return nil, errors.New("unsupported consensus engine")
 	}
 	spec := &pyCoreGenesisSpec{
