--- conflicted
+++ resolved
@@ -93,13 +93,8 @@
 	}
 	// If the node is a miner/signer, load up needed credentials
 	if !boot {
-<<<<<<< HEAD
-		if w.conf.Genesis.Config.Ethash != nil {
-			// Ethash based miners only need an corebase to mine against
-=======
 		if w.conf.Genesis.Config.Cryptore != nil {
-			// Cryptore based miners only need an etherbase to mine against
->>>>>>> 4939f1a2
+			// Cryptore based miners only need an corebase to mine against
 			fmt.Println()
 			if infos.corebase == "" {
 				fmt.Printf("What address should the miner use?\n")
