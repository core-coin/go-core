--- conflicted
+++ resolved
@@ -70,21 +70,11 @@
 	return genesis
 }
 
-<<<<<<< HEAD
 type execStats struct {
 	time           time.Duration // The execution time.
 	allocs         int64         // The number of heap allocations during execution.
 	bytesAllocated int64         // The cumulative number of bytes allocated during execution.
 }
-=======
-func timedExec(bench bool, execFunc func() ([]byte, uint64, error)) ([]byte, uint64, time.Duration, error) {
-	var (
-		output     []byte
-		energyLeft uint64
-		execTime   time.Duration
-		err        error
-	)
->>>>>>> bcd3a9e9
 
 func timedExec(bench bool, execFunc func() ([]byte, uint64, error)) (output []byte, energyLeft uint64, stats execStats, err error) {
 	if bench {
