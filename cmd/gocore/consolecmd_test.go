--- conflicted
+++ resolved
@@ -75,14 +75,7 @@
 func TestIPCAttachWelcome(t *testing.T) {
 	// Configure the instance for IPC attachement
 	coinbase := "cb348605cdbbdb6d264aa742e77020dcbc58fcdce182"
-<<<<<<< HEAD
-	timeout := 5 * time.Second
-	if runtime.GOARCH == "arm64" {
-		timeout = 10 * time.Second
-	}
-=======
-	timeout := 12 * time.Second
->>>>>>> 435dbe9c
+	timeout := 15 * time.Second
 	var ipc string
 	if runtime.GOOS == "windows" {
 		ipc = `\\.\pipe\gocore` + strconv.Itoa(trulyRandInt(100000, 999999))
@@ -109,14 +102,7 @@
 
 func TestHTTPAttachWelcome(t *testing.T) {
 	coinbase := "cb348605cdbbdb6d264aa742e77020dcbc58fcdce182"
-<<<<<<< HEAD
-	timeout := 5 * time.Second
-	if runtime.GOARCH == "arm64" {
-		timeout = 10 * time.Second
-	}
-=======
-	timeout := 12 * time.Second
->>>>>>> 435dbe9c
+	timeout := 15 * time.Second
 	port := strconv.Itoa(trulyRandInt(1024, 65536)) // Yeah, sometimes this will fail, sorry :P
 	gocore := runGocore(t,
 		"--port", "0", "--maxpeers", "0", "--nodiscover", "--nat", "none",
@@ -133,14 +119,7 @@
 
 func TestWSAttachWelcome(t *testing.T) {
 	coinbase := "cb348605cdbbdb6d264aa742e77020dcbc58fcdce182"
-<<<<<<< HEAD
-	timeout := 6 * time.Second
-	if runtime.GOARCH == "arm64" {
-		timeout = 15 * time.Second
-	}
-=======
-	timeout := 12 * time.Second
->>>>>>> 435dbe9c
+	timeout := 15 * time.Second
 	port := strconv.Itoa(trulyRandInt(1024, 65536)) // Yeah, sometimes this will fail, sorry :P
 
 	gocore := runGocore(t,
