--- conflicted
+++ resolved
@@ -21,11 +21,7 @@
 |              | **Low**        | **Medium**     | **High**       |
 |              | **Likelihood** | **Likelihood** | **Likelihood** |
 
-<<<<<<< HEAD
-1 point currently corresponds to 1 EUR (payable in Cores (XCB)), something which may change without prior notice.
-=======
 1 point currently corresponds to 1 EUR (payable in Cryptocurrency), something which may change without prior notice.
->>>>>>> 073876aa
 
 ## Eligibility
 
