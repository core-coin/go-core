// Copyright 2014 The go-core Authors
// This file is part of the go-core library.
//
// The go-core library is free software: you can redistribute it and/or modify
// it under the terms of the GNU Lesser General Public License as published by
// the Free Software Foundation, either version 3 of the License, or
// (at your option) any later version.
//
// The go-core library is distributed in the hope that it will be useful,
// but WITHOUT ANY WARRANTY; without even the implied warranty of
// MERCHANTABILITY or FITNESS FOR A PARTICULAR PURPOSE. See the
// GNU Lesser General Public License for more details.
//
// You should have received a copy of the GNU Lesser General Public License
// along with the go-core library. If not, see <http://www.gnu.org/licenses/>.

package core

import (
	"fmt"
	"io/ioutil"
	"math/big"
	"math/rand"
	"os"
	"reflect"
	"sync"
	"testing"
	"time"

	"github.com/core-coin/go-core/common"
	"github.com/core-coin/go-core/consensus"
	"github.com/core-coin/go-core/consensus/cryptore"
	"github.com/core-coin/go-core/core/rawdb"
	"github.com/core-coin/go-core/core/state"
	"github.com/core-coin/go-core/core/types"
	"github.com/core-coin/go-core/core/vm"
	"github.com/core-coin/go-core/crypto"
	"github.com/core-coin/go-core/params"
	"github.com/core-coin/go-core/xccdb"
)

// So we can deterministically seed different blockchains
var (
	canonicalSeed = 1
	forkSeed      = 2
)

// newCanonical creates a chain database, and injects a deterministic canonical
// chain. Depending on the full flag, if creates either a full block chain or a
// header only chain.
func newCanonical(engine consensus.Engine, n int, full bool) (xccdb.Database, *BlockChain, error) {
	var (
		db      = rawdb.NewMemoryDatabase()
		genesis = new(Genesis).MustCommit(db)
	)

	// Initialize a fresh chain with only a genesis block
	blockchain, _ := NewBlockChain(db, nil, params.AllCryptoreProtocolChanges, engine, vm.Config{}, nil)
	// Create and inject the requested chain
	if n == 0 {
		return db, blockchain, nil
	}
	if full {
		// Full block-chain requested
		blocks := makeBlockChain(genesis, n, engine, db, canonicalSeed)
		_, err := blockchain.InsertChain(blocks)
		return db, blockchain, err
	}
	// Header-only chain requested
	headers := makeHeaderChain(genesis.Header(), n, engine, db, canonicalSeed)
	_, err := blockchain.InsertHeaderChain(headers, 1)
	return db, blockchain, err
}

// Test fork of length N starting from block i
func testFork(t *testing.T, blockchain *BlockChain, i, n int, full bool, comparator func(td1, td2 *big.Int)) {
	// Copy old chain up to #i into a new db
	db, blockchain2, err := newCanonical(cryptore.NewFaker(), i, full)
	if err != nil {
		t.Fatal("could not make new canonical in testFork", err)
	}
	defer blockchain2.Stop()

	// Assert the chains have the same header/block at #i
	var hash1, hash2 common.Hash
	if full {
		hash1 = blockchain.GetBlockByNumber(uint64(i)).Hash()
		hash2 = blockchain2.GetBlockByNumber(uint64(i)).Hash()
	} else {
		hash1 = blockchain.GetHeaderByNumber(uint64(i)).Hash()
		hash2 = blockchain2.GetHeaderByNumber(uint64(i)).Hash()
	}
	if hash1 != hash2 {
		t.Errorf("chain content mismatch at %d: have hash %v, want hash %v", i, hash2, hash1)
	}
	// Extend the newly created chain
	var (
		blockChainB  []*types.Block
		headerChainB []*types.Header
	)
	if full {
		blockChainB = makeBlockChain(blockchain2.CurrentBlock(), n, cryptore.NewFaker(), db, forkSeed)
		if _, err := blockchain2.InsertChain(blockChainB); err != nil {
			t.Fatalf("failed to insert forking chain: %v", err)
		}
	} else {
		headerChainB = makeHeaderChain(blockchain2.CurrentHeader(), n, cryptore.NewFaker(), db, forkSeed)
		if _, err := blockchain2.InsertHeaderChain(headerChainB, 1); err != nil {
			t.Fatalf("failed to insert forking chain: %v", err)
		}
	}
	// Sanity check that the forked chain can be imported into the original
	var tdPre, tdPost *big.Int

	if full {
		tdPre = blockchain.GetTdByHash(blockchain.CurrentBlock().Hash())
		if err := testBlockChainImport(blockChainB, blockchain); err != nil {
			t.Fatalf("failed to import forked block chain: %v", err)
		}
		tdPost = blockchain.GetTdByHash(blockChainB[len(blockChainB)-1].Hash())
	} else {
		tdPre = blockchain.GetTdByHash(blockchain.CurrentHeader().Hash())
		if err := testHeaderChainImport(headerChainB, blockchain); err != nil {
			t.Fatalf("failed to import forked header chain: %v", err)
		}
		tdPost = blockchain.GetTdByHash(headerChainB[len(headerChainB)-1].Hash())
	}
	// Compare the total difficulties of the chains
	comparator(tdPre, tdPost)
}

// testBlockChainImport tries to process a chain of blocks, writing them into
// the database if successful.
func testBlockChainImport(chain types.Blocks, blockchain *BlockChain) error {
	for _, block := range chain {
		// Try and process the block
		err := blockchain.engine.VerifyHeader(blockchain, block.Header(), true)
		if err == nil {
			err = blockchain.validator.ValidateBody(block)
		}
		if err != nil {
			if err == ErrKnownBlock {
				continue
			}
			return err
		}
		statedb, err := state.New(blockchain.GetBlockByHash(block.ParentHash()).Root(), blockchain.stateCache, nil)
		if err != nil {
			return err
		}
		receipts, _, usedEnergy, err := blockchain.processor.Process(block, statedb, vm.Config{})
		if err != nil {
			blockchain.reportBlock(block, receipts, err)
			return err
		}
		err = blockchain.validator.ValidateState(block, statedb, receipts, usedEnergy)
		if err != nil {
			blockchain.reportBlock(block, receipts, err)
			return err
		}
		blockchain.chainmu.Lock()
		rawdb.WriteTd(blockchain.db, block.Hash(), block.NumberU64(), new(big.Int).Add(block.Difficulty(), blockchain.GetTdByHash(block.ParentHash())))
		rawdb.WriteBlock(blockchain.db, block)
		statedb.Commit(false)
		blockchain.chainmu.Unlock()
	}
	return nil
}

// testHeaderChainImport tries to process a chain of header, writing them into
// the database if successful.
func testHeaderChainImport(chain []*types.Header, blockchain *BlockChain) error {
	for _, header := range chain {
		// Try and validate the header
		if err := blockchain.engine.VerifyHeader(blockchain, header, false); err != nil {
			return err
		}
		// Manually insert the header into the database, but don't reorganise (allows subsequent testing)
		blockchain.chainmu.Lock()
		rawdb.WriteTd(blockchain.db, header.Hash(), header.Number.Uint64(), new(big.Int).Add(header.Difficulty, blockchain.GetTdByHash(header.ParentHash)))
		rawdb.WriteHeader(blockchain.db, header)
		blockchain.chainmu.Unlock()
	}
	return nil
}

func TestLastBlock(t *testing.T) {
	_, blockchain, err := newCanonical(cryptore.NewFaker(), 0, true)
	if err != nil {
		t.Fatalf("failed to create pristine chain: %v", err)
	}
	defer blockchain.Stop()

	blocks := makeBlockChain(blockchain.CurrentBlock(), 1, cryptore.NewFullFaker(), blockchain.db, 0)
	if _, err := blockchain.InsertChain(blocks); err != nil {
		t.Fatalf("Failed to insert block: %v", err)
	}
	if blocks[len(blocks)-1].Hash() != rawdb.ReadHeadBlockHash(blockchain.db) {
		t.Fatalf("Write/Get HeadBlockHash failed")
	}
}

// Tests that given a starting canonical chain of a given size, it can be extended
// with various length chains.
func TestExtendCanonicalHeaders(t *testing.T) { testExtendCanonical(t, false) }
func TestExtendCanonicalBlocks(t *testing.T)  { testExtendCanonical(t, true) }

func testExtendCanonical(t *testing.T, full bool) {
	length := 5

	// Make first chain starting from genesis
	_, processor, err := newCanonical(cryptore.NewFaker(), length, full)
	if err != nil {
		t.Fatalf("failed to make new canonical chain: %v", err)
	}
	defer processor.Stop()

	// Define the difficulty comparator
	better := func(td1, td2 *big.Int) {
		if td2.Cmp(td1) <= 0 {
			t.Errorf("total difficulty mismatch: have %v, expected more than %v", td2, td1)
		}
	}
	// Start fork from current height
	testFork(t, processor, length, 1, full, better)
	testFork(t, processor, length, 2, full, better)
	testFork(t, processor, length, 5, full, better)
	testFork(t, processor, length, 10, full, better)
}

// Tests that given a starting canonical chain of a given size, creating shorter
// forks do not take canonical ownership.
func TestShorterForkHeaders(t *testing.T) { testShorterFork(t, false) }
func TestShorterForkBlocks(t *testing.T)  { testShorterFork(t, true) }

func testShorterFork(t *testing.T, full bool) {
	length := 10

	// Make first chain starting from genesis
	_, processor, err := newCanonical(cryptore.NewFaker(), length, full)
	if err != nil {
		t.Fatalf("failed to make new canonical chain: %v", err)
	}
	defer processor.Stop()

	// Define the difficulty comparator
	worse := func(td1, td2 *big.Int) {
		if td2.Cmp(td1) >= 0 {
			t.Errorf("total difficulty mismatch: have %v, expected less than %v", td2, td1)
		}
	}
	// Sum of numbers must be less than `length` for this to be a shorter fork
	testFork(t, processor, 0, 3, full, worse)
	testFork(t, processor, 0, 7, full, worse)
	testFork(t, processor, 1, 1, full, worse)
	testFork(t, processor, 1, 7, full, worse)
	testFork(t, processor, 5, 3, full, worse)
	testFork(t, processor, 5, 4, full, worse)
}

// Tests that given a starting canonical chain of a given size, creating longer
// forks do take canonical ownership.
func TestLongerForkHeaders(t *testing.T) { testLongerFork(t, false) }
func TestLongerForkBlocks(t *testing.T)  { testLongerFork(t, true) }

func testLongerFork(t *testing.T, full bool) {
	length := 10

	// Make first chain starting from genesis
	_, processor, err := newCanonical(cryptore.NewFaker(), length, full)
	if err != nil {
		t.Fatalf("failed to make new canonical chain: %v", err)
	}
	defer processor.Stop()

	// Define the difficulty comparator
	better := func(td1, td2 *big.Int) {
		if td2.Cmp(td1) <= 0 {
			t.Errorf("total difficulty mismatch: have %v, expected more than %v", td2, td1)
		}
	}
	// Sum of numbers must be greater than `length` for this to be a longer fork
	testFork(t, processor, 0, 11, full, better)
	testFork(t, processor, 0, 15, full, better)
	testFork(t, processor, 1, 10, full, better)
	testFork(t, processor, 1, 12, full, better)
	testFork(t, processor, 5, 6, full, better)
	testFork(t, processor, 5, 8, full, better)
}

// Tests that given a starting canonical chain of a given size, creating equal
// forks do take canonical ownership.
func TestEqualForkHeaders(t *testing.T) { testEqualFork(t, false) }
func TestEqualForkBlocks(t *testing.T)  { testEqualFork(t, true) }

func testEqualFork(t *testing.T, full bool) {
	length := 10

	// Make first chain starting from genesis
	_, processor, err := newCanonical(cryptore.NewFaker(), length, full)
	if err != nil {
		t.Fatalf("failed to make new canonical chain: %v", err)
	}
	defer processor.Stop()

	// Define the difficulty comparator
	equal := func(td1, td2 *big.Int) {
		if td2.Cmp(td1) != 0 {
			t.Errorf("total difficulty mismatch: have %v, want %v", td2, td1)
		}
	}
	// Sum of numbers must be equal to `length` for this to be an equal fork
	testFork(t, processor, 0, 10, full, equal)
	testFork(t, processor, 1, 9, full, equal)
	testFork(t, processor, 2, 8, full, equal)
	testFork(t, processor, 5, 5, full, equal)
	testFork(t, processor, 6, 4, full, equal)
	testFork(t, processor, 9, 1, full, equal)
}

// Tests that chains missing links do not get accepted by the processor.
func TestBrokenHeaderChain(t *testing.T) { testBrokenChain(t, false) }
func TestBrokenBlockChain(t *testing.T)  { testBrokenChain(t, true) }

func testBrokenChain(t *testing.T, full bool) {
	// Make chain starting from genesis
	db, blockchain, err := newCanonical(cryptore.NewFaker(), 10, full)
	if err != nil {
		t.Fatalf("failed to make new canonical chain: %v", err)
	}
	defer blockchain.Stop()

	// Create a forked chain, and try to insert with a missing link
	if full {
		chain := makeBlockChain(blockchain.CurrentBlock(), 5, cryptore.NewFaker(), db, forkSeed)[1:]
		if err := testBlockChainImport(chain, blockchain); err == nil {
			t.Errorf("broken block chain not reported")
		}
	} else {
		chain := makeHeaderChain(blockchain.CurrentHeader(), 5, cryptore.NewFaker(), db, forkSeed)[1:]
		if err := testHeaderChainImport(chain, blockchain); err == nil {
			t.Errorf("broken header chain not reported")
		}
	}
}

// Tests that reorganising a long difficult chain after a short easy one
// overwrites the canonical numbers and links in the database.
func TestReorgLongHeaders(t *testing.T) { testReorgLong(t, false) }
func TestReorgLongBlocks(t *testing.T)  { testReorgLong(t, true) }

func testReorgLong(t *testing.T, full bool) {
	testReorg(t, []int64{0, 0, -9}, []int64{0, 0, 0, -9}, 112, full)
}

// Tests that reorganising a short difficult chain after a long easy one
// overwrites the canonical numbers and links in the database.
func TestReorgShortHeaders(t *testing.T) { testReorgShort(t, false) }
func TestReorgShortBlocks(t *testing.T)  { testReorgShort(t, true) }

func testReorgShort(t *testing.T, full bool) {
	t.Skip()
	// Create a long easy chain vs. a short heavy one. Due to difficulty adjustment
	// we need a fairly long chain of blocks with different difficulties for a short
	// one to become heavyer than a long one. The 96 is an empirical value.
	easy := make([]int64, 96)
	for i := 0; i < len(easy); i++ {
		easy[i] = 60
	}
	diff := make([]int64, len(easy)-1)
	for i := 0; i < len(diff); i++ {
		diff[i] = -9
	}
	testReorg(t, easy, diff, 5129857322077412466, full)
}

func testReorg(t *testing.T, first, second []int64, td int64, full bool) {
	// Create a pristine chain and database
	db, blockchain, err := newCanonical(cryptore.NewFaker(), 0, full)
	if err != nil {
		t.Fatalf("failed to create pristine chain: %v", err)
	}
	defer blockchain.Stop()

	// Insert an easy and a difficult chain afterwards
	easyBlocks, _ := GenerateChain(params.TestChainConfig, blockchain.CurrentBlock(), cryptore.NewFaker(), db, len(first), func(i int, b *BlockGen) {
		b.OffsetTime(first[i])
	})
	diffBlocks, _ := GenerateChain(params.TestChainConfig, blockchain.CurrentBlock(), cryptore.NewFaker(), db, len(second), func(i int, b *BlockGen) {
		b.OffsetTime(second[i])
	})
	if full {
		if _, err := blockchain.InsertChain(easyBlocks); err != nil {
			t.Fatalf("failed to insert easy chain: %v", err)
		}
		if _, err := blockchain.InsertChain(diffBlocks); err != nil {
			t.Fatalf("failed to insert difficult chain: %v", err)
		}
	} else {
		easyHeaders := make([]*types.Header, len(easyBlocks))
		for i, block := range easyBlocks {
			easyHeaders[i] = block.Header()
		}
		diffHeaders := make([]*types.Header, len(diffBlocks))
		for i, block := range diffBlocks {
			diffHeaders[i] = block.Header()
		}
		if _, err := blockchain.InsertHeaderChain(easyHeaders, 1); err != nil {
			t.Fatalf("failed to insert easy chain: %v", err)
		}
		if _, err := blockchain.InsertHeaderChain(diffHeaders, 1); err != nil {
			t.Fatalf("failed to insert difficult chain: %v", err)
		}
	}
	// Check that the chain is valid number and link wise
	if full {
		prev := blockchain.CurrentBlock()
		for block := blockchain.GetBlockByNumber(blockchain.CurrentBlock().NumberU64() - 1); block.NumberU64() != 0; prev, block = block, blockchain.GetBlockByNumber(block.NumberU64()-1) {
			if prev.ParentHash() != block.Hash() {
				t.Errorf("parent block hash mismatch: have %x, want %x", prev.ParentHash(), block.Hash())
			}
		}
	} else {
		prev := blockchain.CurrentHeader()
		for header := blockchain.GetHeaderByNumber(blockchain.CurrentHeader().Number.Uint64() - 1); header.Number.Uint64() != 0; prev, header = header, blockchain.GetHeaderByNumber(header.Number.Uint64()-1) {
			if prev.ParentHash != header.Hash() {
				t.Errorf("parent header hash mismatch: have %x, want %x", prev.ParentHash, header.Hash())
			}
		}
	}
	// Make sure the chain total difficulty is the correct one
	want := new(big.Int).Add(blockchain.genesisBlock.Difficulty(), big.NewInt(td))
	if full {
		if have := blockchain.GetTdByHash(blockchain.CurrentBlock().Hash()); have.Cmp(want) != 0 {
			t.Errorf("total difficulty mismatch: have %v, want %v", have, want)
		}
	} else {
		if have := blockchain.GetTdByHash(blockchain.CurrentHeader().Hash()); have.Cmp(want) != 0 {
			t.Errorf("total difficulty mismatch: have %v, want %v", have, want)
		}
	}
}

// Tests that the insertion functions detect banned hashes.
func TestBadHeaderHashes(t *testing.T) { testBadHashes(t, false) }
func TestBadBlockHashes(t *testing.T)  { testBadHashes(t, true) }

func testBadHashes(t *testing.T, full bool) {
	// Create a pristine chain and database
	db, blockchain, err := newCanonical(cryptore.NewFaker(), 0, full)
	if err != nil {
		t.Fatalf("failed to create pristine chain: %v", err)
	}
	defer blockchain.Stop()

	// Create a chain, ban a hash and try to import
	if full {
		blocks := makeBlockChain(blockchain.CurrentBlock(), 3, cryptore.NewFaker(), db, 10)

		BadHashes[blocks[2].Header().Hash()] = true
		defer func() { delete(BadHashes, blocks[2].Header().Hash()) }()

		_, err = blockchain.InsertChain(blocks)
	} else {
		headers := makeHeaderChain(blockchain.CurrentHeader(), 3, cryptore.NewFaker(), db, 10)

		BadHashes[headers[2].Hash()] = true
		defer func() { delete(BadHashes, headers[2].Hash()) }()

		_, err = blockchain.InsertHeaderChain(headers, 1)
	}
	if err != ErrBlacklistedHash {
		t.Errorf("error mismatch: have: %v, want: %v", err, ErrBlacklistedHash)
	}
}

// Tests that bad hashes are detected on boot, and the chain rolled back to a
// good state prior to the bad hash.
func TestReorgBadHeaderHashes(t *testing.T) { testReorgBadHashes(t, false) }
func TestReorgBadBlockHashes(t *testing.T)  { testReorgBadHashes(t, true) }

func testReorgBadHashes(t *testing.T, full bool) {
	// Create a pristine chain and database
	db, blockchain, err := newCanonical(cryptore.NewFaker(), 0, full)
	if err != nil {
		t.Fatalf("failed to create pristine chain: %v", err)
	}
	// Create a chain, import and ban afterwards
	headers := makeHeaderChain(blockchain.CurrentHeader(), 4, cryptore.NewFaker(), db, 10)
	blocks := makeBlockChain(blockchain.CurrentBlock(), 4, cryptore.NewFaker(), db, 10)

	if full {
		if _, err = blockchain.InsertChain(blocks); err != nil {
			t.Errorf("failed to import blocks: %v", err)
		}
		if blockchain.CurrentBlock().Hash() != blocks[3].Hash() {
			t.Errorf("last block hash mismatch: have: %x, want %x", blockchain.CurrentBlock().Hash(), blocks[3].Header().Hash())
		}
		BadHashes[blocks[3].Header().Hash()] = true
		defer func() { delete(BadHashes, blocks[3].Header().Hash()) }()
	} else {
		if _, err = blockchain.InsertHeaderChain(headers, 1); err != nil {
			t.Errorf("failed to import headers: %v", err)
		}
		if blockchain.CurrentHeader().Hash() != headers[3].Hash() {
			t.Errorf("last header hash mismatch: have: %x, want %x", blockchain.CurrentHeader().Hash(), headers[3].Hash())
		}
		BadHashes[headers[3].Hash()] = true
		defer func() { delete(BadHashes, headers[3].Hash()) }()
	}
	blockchain.Stop()

	// Create a new BlockChain and check that it rolled back the state.
	ncm, err := NewBlockChain(blockchain.db, nil, blockchain.chainConfig, cryptore.NewFaker(), vm.Config{}, nil)
	if err != nil {
		t.Fatalf("failed to create new chain manager: %v", err)
	}
	if full {
		if ncm.CurrentBlock().Hash() != blocks[2].Header().Hash() {
			t.Errorf("last block hash mismatch: have: %x, want %x", ncm.CurrentBlock().Hash(), blocks[2].Header().Hash())
		}
		if blocks[2].Header().EnergyLimit != ncm.EnergyLimit() {
			t.Errorf("last  block energyLimit mismatch: have: %d, want %d", ncm.EnergyLimit(), blocks[2].Header().EnergyLimit)
		}
	} else {
		if ncm.CurrentHeader().Hash() != headers[2].Hash() {
			t.Errorf("last header hash mismatch: have: %x, want %x", ncm.CurrentHeader().Hash(), headers[2].Hash())
		}
	}
	ncm.Stop()
}

// Tests chain insertions in the face of one entity containing an invalid nonce.
func TestHeadersInsertNonceError(t *testing.T) { testInsertNonceError(t, false) }
func TestBlocksInsertNonceError(t *testing.T)  { testInsertNonceError(t, true) }

func testInsertNonceError(t *testing.T, full bool) {
	for i := 1; i < 25 && !t.Failed(); i++ {
		// Create a pristine chain and database
		db, blockchain, err := newCanonical(cryptore.NewFaker(), 0, full)
		if err != nil {
			t.Fatalf("failed to create pristine chain: %v", err)
		}
		defer blockchain.Stop()

		// Create and insert a chain with a failing nonce
		var (
			failAt  int
			failRes int
			failNum uint64
		)
		if full {
			blocks := makeBlockChain(blockchain.CurrentBlock(), i, cryptore.NewFaker(), db, 0)

			failAt = rand.Int() % len(blocks)
			failNum = blocks[failAt].NumberU64()

			blockchain.engine = cryptore.NewFakeFailer(failNum)
			failRes, err = blockchain.InsertChain(blocks)
		} else {
			headers := makeHeaderChain(blockchain.CurrentHeader(), i, cryptore.NewFaker(), db, 0)

			failAt = rand.Int() % len(headers)
			failNum = headers[failAt].Number.Uint64()

			blockchain.engine = cryptore.NewFakeFailer(failNum)
			blockchain.hc.engine = blockchain.engine
			failRes, err = blockchain.InsertHeaderChain(headers, 1)
		}
		// Check that the returned error indicates the failure
		if failRes != failAt {
			t.Errorf("test %d: failure (%v) index mismatch: have %d, want %d", i, err, failRes, failAt)
		}
		// Check that all blocks after the failing block have been inserted
		for j := 0; j < i-failAt; j++ {
			if full {
				if block := blockchain.GetBlockByNumber(failNum + uint64(j)); block != nil {
					t.Errorf("test %d: invalid block in chain: %v", i, block)
				}
			} else {
				if header := blockchain.GetHeaderByNumber(failNum + uint64(j)); header != nil {
					t.Errorf("test %d: invalid header in chain: %v", i, header)
				}
			}
		}
	}
}

// Tests that fast importing a block chain produces the same chain data as the
// classical full block processing.
func TestFastVsFullChains(t *testing.T) {
	// Configure and generate a sample block chain
	var (
		gendb   = rawdb.NewMemoryDatabase()
		key, _  = crypto.HexToEDDSA("856a9af6b0b651dd2f43b5e12193652ec1701c4da6f1c0d2a366ac4b9dabc9433ef09e41ca129552bd2c029086d9b03604de872a3b3432041f0b5df32640f4fff3e5160c27e9cfb1eae29afaa950d53885c63a2bdca47e0e49a8f69896e632e4b23e9d956f51d2f90adf22dae8e922b99bbeddf50472f9a08908167d9eddce7077f0bf6b3baaab2ebe66a80e0b0466a4")
		address = crypto.PubkeyToAddress(key.PublicKey)
		funds   = big.NewInt(1000000000)
		gspec   = &Genesis{
			Config: params.TestChainConfig,
			Alloc:  GenesisAlloc{address: {Balance: funds}},
		}
		genesis = gspec.MustCommit(gendb)
		signer  = types.NewNucleusSigner(gspec.Config.ChainID)
	)
	blocks, receipts := GenerateChain(gspec.Config, genesis, cryptore.NewFaker(), gendb, 1024, func(i int, block *BlockGen) {
		block.SetCoinbase(common.Address{0x00})

		// If the block number is multiple of 3, send a few bonus transactions to the miner
		if i%3 == 2 {
			for j := 0; j < i%4+1; j++ {
				tx, err := types.SignTx(types.NewTransaction(block.TxNonce(address), common.Address{0x00}, big.NewInt(1000), params.TxEnergy, nil, nil), signer, key)
				if err != nil {
					panic(err)
				}
				block.AddTx(tx)
			}
		}
		// If the block number is a multiple of 5, add a few bonus uncles to the block
		if i%5 == 5 {
			block.AddUncle(&types.Header{ParentHash: block.PrevBlock(i - 1).Hash(), Number: big.NewInt(int64(i - 1))})
		}
	})
	// Import the chain as an archive node for the comparison baseline
	archiveDb := rawdb.NewMemoryDatabase()
	gspec.MustCommit(archiveDb)
	archive, _ := NewBlockChain(archiveDb, nil, gspec.Config, cryptore.NewFaker(), vm.Config{}, nil)
	defer archive.Stop()

	if n, err := archive.InsertChain(blocks); err != nil {
		t.Fatalf("failed to process block %d: %v", n, err)
	}
	// Fast import the chain as a non-archive node to test
	fastDb := rawdb.NewMemoryDatabase()
	gspec.MustCommit(fastDb)
	fast, _ := NewBlockChain(fastDb, nil, gspec.Config, cryptore.NewFaker(), vm.Config{}, nil)
	defer fast.Stop()

	headers := make([]*types.Header, len(blocks))
	for i, block := range blocks {
		headers[i] = block.Header()
	}
	if n, err := fast.InsertHeaderChain(headers, 1); err != nil {
		t.Fatalf("failed to insert header %d: %v", n, err)
	}
	if n, err := fast.InsertReceiptChain(blocks, receipts, 0); err != nil {
		t.Fatalf("failed to insert receipt %d: %v", n, err)
	}
	// Freezer style fast import the chain.
	frdir, err := ioutil.TempDir("", "")
	if err != nil {
		t.Fatalf("failed to create temp freezer dir: %v", err)
	}
	defer os.Remove(frdir)
	ancientDb, err := rawdb.NewDatabaseWithFreezer(rawdb.NewMemoryDatabase(), frdir, "")
	if err != nil {
		t.Fatalf("failed to create temp freezer db: %v", err)
	}
	gspec.MustCommit(ancientDb)
	ancient, _ := NewBlockChain(ancientDb, nil, gspec.Config, cryptore.NewFaker(), vm.Config{}, nil)
	defer ancient.Stop()

	if n, err := ancient.InsertHeaderChain(headers, 1); err != nil {
		t.Fatalf("failed to insert header %d: %v", n, err)
	}
	if n, err := ancient.InsertReceiptChain(blocks, receipts, uint64(len(blocks)/2)); err != nil {
		t.Fatalf("failed to insert receipt %d: %v", n, err)
	}
	// Iterate over all chain data components, and cross reference
	for i := 0; i < len(blocks); i++ {
		num, hash := blocks[i].NumberU64(), blocks[i].Hash()

		if ftd, atd := fast.GetTdByHash(hash), archive.GetTdByHash(hash); ftd.Cmp(atd) != 0 {
			t.Errorf("block #%d [%x]: td mismatch: fastdb %v, archivedb %v", num, hash, ftd, atd)
		}
		if antd, artd := ancient.GetTdByHash(hash), archive.GetTdByHash(hash); antd.Cmp(artd) != 0 {
			t.Errorf("block #%d [%x]: td mismatch: ancientdb %v, archivedb %v", num, hash, antd, artd)
		}
		if fheader, aheader := fast.GetHeaderByHash(hash), archive.GetHeaderByHash(hash); fheader.Hash() != aheader.Hash() {
			t.Errorf("block #%d [%x]: header mismatch: fastdb %v, archivedb %v", num, hash, fheader, aheader)
		}
		if anheader, arheader := ancient.GetHeaderByHash(hash), archive.GetHeaderByHash(hash); anheader.Hash() != arheader.Hash() {
			t.Errorf("block #%d [%x]: header mismatch: ancientdb %v, archivedb %v", num, hash, anheader, arheader)
		}
		if fblock, arblock, anblock := fast.GetBlockByHash(hash), archive.GetBlockByHash(hash), ancient.GetBlockByHash(hash); fblock.Hash() != arblock.Hash() || anblock.Hash() != arblock.Hash() {
			t.Errorf("block #%d [%x]: block mismatch: fastdb %v, ancientdb %v, archivedb %v", num, hash, fblock, anblock, arblock)
		} else if types.DeriveSha(fblock.Transactions()) != types.DeriveSha(arblock.Transactions()) || types.DeriveSha(anblock.Transactions()) != types.DeriveSha(arblock.Transactions()) {
			t.Errorf("block #%d [%x]: transactions mismatch: fastdb %v, ancientdb %v, archivedb %v", num, hash, fblock.Transactions(), anblock.Transactions(), arblock.Transactions())
		} else if types.CalcUncleHash(fblock.Uncles()) != types.CalcUncleHash(arblock.Uncles()) || types.CalcUncleHash(anblock.Uncles()) != types.CalcUncleHash(arblock.Uncles()) {
			t.Errorf("block #%d [%x]: uncles mismatch: fastdb %v, ancientdb %v, archivedb %v", num, hash, fblock.Uncles(), anblock, arblock.Uncles())
		}
		if freceipts, anreceipts, areceipts := rawdb.ReadReceipts(fastDb, hash, *rawdb.ReadHeaderNumber(fastDb, hash), fast.Config()), rawdb.ReadReceipts(ancientDb, hash, *rawdb.ReadHeaderNumber(ancientDb, hash), fast.Config()), rawdb.ReadReceipts(archiveDb, hash, *rawdb.ReadHeaderNumber(archiveDb, hash), fast.Config()); types.DeriveSha(freceipts) != types.DeriveSha(areceipts) {
			t.Errorf("block #%d [%x]: receipts mismatch: fastdb %v, ancientdb %v, archivedb %v", num, hash, freceipts, anreceipts, areceipts)
		}
	}
	// Check that the canonical chains are the same between the databases
	for i := 0; i < len(blocks)+1; i++ {
		if fhash, ahash := rawdb.ReadCanonicalHash(fastDb, uint64(i)), rawdb.ReadCanonicalHash(archiveDb, uint64(i)); fhash != ahash {
			t.Errorf("block #%d: canonical hash mismatch: fastdb %v, archivedb %v", i, fhash, ahash)
		}
		if anhash, arhash := rawdb.ReadCanonicalHash(ancientDb, uint64(i)), rawdb.ReadCanonicalHash(archiveDb, uint64(i)); anhash != arhash {
			t.Errorf("block #%d: canonical hash mismatch: ancientdb %v, archivedb %v", i, anhash, arhash)
		}
	}
}

// Tests that various import methods move the chain head pointers to the correct
// positions.
func TestLightVsFastVsFullChainHeads(t *testing.T) {
	// Configure and generate a sample block chain
	var (
		gendb   = rawdb.NewMemoryDatabase()
		key, _  = crypto.HexToEDDSA("856a9af6b0b651dd2f43b5e12193652ec1701c4da6f1c0d2a366ac4b9dabc9433ef09e41ca129552bd2c029086d9b03604de872a3b3432041f0b5df32640f4fff3e5160c27e9cfb1eae29afaa950d53885c63a2bdca47e0e49a8f69896e632e4b23e9d956f51d2f90adf22dae8e922b99bbeddf50472f9a08908167d9eddce7077f0bf6b3baaab2ebe66a80e0b0466a4")
		address = crypto.PubkeyToAddress(key.PublicKey)
		funds   = big.NewInt(1000000000)
		gspec   = &Genesis{Config: params.TestChainConfig, Alloc: GenesisAlloc{address: {Balance: funds}}}
		genesis = gspec.MustCommit(gendb)
	)
	height := uint64(1024)
	blocks, receipts := GenerateChain(gspec.Config, genesis, cryptore.NewFaker(), gendb, int(height), nil)

	// makeDb creates a db instance for testing.
	makeDb := func() (xccdb.Database, func()) {
		dir, err := ioutil.TempDir("", "")
		if err != nil {
			t.Fatalf("failed to create temp freezer dir: %v", err)
		}
		defer os.Remove(dir)
		db, err := rawdb.NewDatabaseWithFreezer(rawdb.NewMemoryDatabase(), dir, "")
		if err != nil {
			t.Fatalf("failed to create temp freezer db: %v", err)
		}
		gspec.MustCommit(db)
		return db, func() { os.RemoveAll(dir) }
	}
	// Configure a subchain to roll back
	remove := []common.Hash{}
	for _, block := range blocks[height/2:] {
		remove = append(remove, block.Hash())
	}
	// Create a small assertion method to check the three heads
	assert := func(t *testing.T, kind string, chain *BlockChain, header uint64, fast uint64, block uint64) {
		if num := chain.CurrentBlock().NumberU64(); num != block {
			t.Errorf("%s head block mismatch: have #%v, want #%v", kind, num, block)
		}
		if num := chain.CurrentFastBlock().NumberU64(); num != fast {
			t.Errorf("%s head fast-block mismatch: have #%v, want #%v", kind, num, fast)
		}
		if num := chain.CurrentHeader().Number.Uint64(); num != header {
			t.Errorf("%s head header mismatch: have #%v, want #%v", kind, num, header)
		}
	}
	// Import the chain as an archive node and ensure all pointers are updated
	archiveDb, delfn := makeDb()
	defer delfn()
	archive, _ := NewBlockChain(archiveDb, nil, gspec.Config, cryptore.NewFaker(), vm.Config{}, nil)
	if n, err := archive.InsertChain(blocks); err != nil {
		t.Fatalf("failed to process block %d: %v", n, err)
	}
	defer archive.Stop()

	assert(t, "archive", archive, height, height, height)
	archive.Rollback(remove)
	assert(t, "archive", archive, height/2, height/2, height/2)

	// Import the chain as a non-archive node and ensure all pointers are updated
	fastDb, delfn := makeDb()
	defer delfn()
	fast, _ := NewBlockChain(fastDb, nil, gspec.Config, cryptore.NewFaker(), vm.Config{}, nil)
	defer fast.Stop()

	headers := make([]*types.Header, len(blocks))
	for i, block := range blocks {
		headers[i] = block.Header()
	}
	if n, err := fast.InsertHeaderChain(headers, 1); err != nil {
		t.Fatalf("failed to insert header %d: %v", n, err)
	}
	if n, err := fast.InsertReceiptChain(blocks, receipts, 0); err != nil {
		t.Fatalf("failed to insert receipt %d: %v", n, err)
	}
	assert(t, "fast", fast, height, height, 0)
	fast.Rollback(remove)
	assert(t, "fast", fast, height/2, height/2, 0)

	// Import the chain as a ancient-first node and ensure all pointers are updated
	ancientDb, delfn := makeDb()
	defer delfn()
	ancient, _ := NewBlockChain(ancientDb, nil, gspec.Config, cryptore.NewFaker(), vm.Config{}, nil)
	defer ancient.Stop()

	if n, err := ancient.InsertHeaderChain(headers, 1); err != nil {
		t.Fatalf("failed to insert header %d: %v", n, err)
	}
	if n, err := ancient.InsertReceiptChain(blocks, receipts, uint64(3*len(blocks)/4)); err != nil {
		t.Fatalf("failed to insert receipt %d: %v", n, err)
	}
	assert(t, "ancient", ancient, height, height, 0)
	ancient.Rollback(remove)
	assert(t, "ancient", ancient, height/2, height/2, 0)
	if frozen, err := ancientDb.Ancients(); err != nil || frozen != height/2+1 {
		t.Fatalf("failed to truncate ancient store, want %v, have %v", height/2+1, frozen)
	}

	// Import the chain as a light node and ensure all pointers are updated
	lightDb, delfn := makeDb()
	defer delfn()
	light, _ := NewBlockChain(lightDb, nil, gspec.Config, cryptore.NewFaker(), vm.Config{}, nil)
	if n, err := light.InsertHeaderChain(headers, 1); err != nil {
		t.Fatalf("failed to insert header %d: %v", n, err)
	}
	defer light.Stop()

	assert(t, "light", light, height, 0, 0)
	light.Rollback(remove)
	assert(t, "light", light, height/2, 0, 0)
}

// Tests that chain reorganisations handle transaction removals and reinsertions.
func TestChainTxReorgs(t *testing.T) {
	var (
		key1, _ = crypto.HexToEDDSA("856a9af6b0b651dd2f43b5e12193652ec1701c4da6f1c0d2a366ac4b9dabc9433ef09e41ca129552bd2c029086d9b03604de872a3b3432041f0b5df32640f4fff3e5160c27e9cfb1eae29afaa950d53885c63a2bdca47e0e49a8f69896e632e4b23e9d956f51d2f90adf22dae8e922b99bbeddf50472f9a08908167d9eddce7077f0bf6b3baaab2ebe66a80e0b0466a4")
		key2, _ = crypto.HexToEDDSA("c7b3545db244c1ea1c720086c2c4c9f5eff2f0f31263101f0e8486201e6605414c240fe851d5fd0b4122b764e4cb7ef02695bfd9aed9d00cc58e25e14a72ed78cdb9f548c184ed0832b63c40d5a1676f57af96a4b3553ffa32e6902a4a5e7e9cb825506c840deb4c5e712527a145a850058c14249e21225ad937eb07659a7d5ab1064be4159fdd22175845e9aa24620f")
		key3, _ = crypto.HexToEDDSA("ec4f51f2db12a88c2675cb1241e83b83dbe13df604a4c3d4d4482099273e2b07e2e812ed9d035938d5c0a5ee1c4be5602a3fb82cfe6a9b2383e6c839b66f15fd1b172bd0ccf0a00e5a4ca1f8675a9aa1251c5375d2dd8eccb3d637820a0204faf8e110911a25501a6a8200c633d5b7f8553c5662abd270756f096b04e0a834a49cf218c5fce341ec9af5e47d1fe7bf6d")
		addr1   = crypto.PubkeyToAddress(key1.PublicKey)
		addr2   = crypto.PubkeyToAddress(key2.PublicKey)
		addr3   = crypto.PubkeyToAddress(key3.PublicKey)
		db      = rawdb.NewMemoryDatabase()
		gspec   = &Genesis{
			Config:      params.TestChainConfig,
			EnergyLimit: 3141592,
			Alloc: GenesisAlloc{
				addr1: {Balance: big.NewInt(1000000)},
				addr2: {Balance: big.NewInt(1000000)},
				addr3: {Balance: big.NewInt(1000000)},
			},
		}
		genesis = gspec.MustCommit(db)
		signer  = types.NewNucleusSigner(gspec.Config.ChainID)
	)

	// Create two transactions shared between the chains:
	//  - postponed: transaction included at a later block in the forked chain
	//  - swapped: transaction included at the same block number in the forked chain
	postponed, _ := types.SignTx(types.NewTransaction(0, addr1, big.NewInt(1000), params.TxEnergy, nil, nil), signer, key1)
	swapped, _ := types.SignTx(types.NewTransaction(1, addr1, big.NewInt(1000), params.TxEnergy, nil, nil), signer, key1)

	// Create two transactions that will be dropped by the forked chain:
	//  - pastDrop: transaction dropped retroactively from a past block
	//  - freshDrop: transaction dropped exactly at the block where the reorg is detected
	var pastDrop, freshDrop *types.Transaction

	// Create three transactions that will be added in the forked chain:
	//  - pastAdd:   transaction added before the reorganization is detected
	//  - freshAdd:  transaction added at the exact block the reorg is detected
	//  - futureAdd: transaction added after the reorg has already finished
	var pastAdd, freshAdd, futureAdd *types.Transaction

	chain, _ := GenerateChain(gspec.Config, genesis, cryptore.NewFaker(), db, 3, func(i int, gen *BlockGen) {
		switch i {
		case 0:
			pastDrop, _ = types.SignTx(types.NewTransaction(gen.TxNonce(addr2), addr2, big.NewInt(1000), params.TxEnergy, nil, nil), signer, key2)

			gen.AddTx(pastDrop)  // This transaction will be dropped in the fork from below the split point
			gen.AddTx(postponed) // This transaction will be postponed till block #3 in the fork

		case 2:
			freshDrop, _ = types.SignTx(types.NewTransaction(gen.TxNonce(addr2), addr2, big.NewInt(1000), params.TxEnergy, nil, nil), signer, key2)

			gen.AddTx(freshDrop) // This transaction will be dropped in the fork from exactly at the split point
			gen.AddTx(swapped)   // This transaction will be swapped out at the exact height

			gen.OffsetTime(9) // Lower the block difficulty to simulate a weaker chain
		}
	})
	// Import the chain. This runs all block validation rules.
	blockchain, _ := NewBlockChain(db, nil, gspec.Config, cryptore.NewFaker(), vm.Config{}, nil)
	if i, err := blockchain.InsertChain(chain); err != nil {
		t.Fatalf("failed to insert original chain[%d]: %v", i, err)
	}
	defer blockchain.Stop()

	// overwrite the old chain
	chain, _ = GenerateChain(gspec.Config, genesis, cryptore.NewFaker(), db, 5, func(i int, gen *BlockGen) {
		switch i {
		case 0:
			pastAdd, _ = types.SignTx(types.NewTransaction(gen.TxNonce(addr3), addr3, big.NewInt(1000), params.TxEnergy, nil, nil), signer, key3)
			gen.AddTx(pastAdd) // This transaction needs to be injected during reorg

		case 2:
			gen.AddTx(postponed) // This transaction was postponed from block #1 in the original chain
			gen.AddTx(swapped)   // This transaction was swapped from the exact current spot in the original chain

			freshAdd, _ = types.SignTx(types.NewTransaction(gen.TxNonce(addr3), addr3, big.NewInt(1000), params.TxEnergy, nil, nil), signer, key3)
			gen.AddTx(freshAdd) // This transaction will be added exactly at reorg time

		case 3:
			futureAdd, _ = types.SignTx(types.NewTransaction(gen.TxNonce(addr3), addr3, big.NewInt(1000), params.TxEnergy, nil, nil), signer, key3)
			gen.AddTx(futureAdd) // This transaction will be added after a full reorg
		}
	})
	if _, err := blockchain.InsertChain(chain); err != nil {
		t.Fatalf("failed to insert forked chain: %v", err)
	}

	// removed tx
	for i, tx := range (types.Transactions{pastDrop, freshDrop}) {
		if txn, _, _, _ := rawdb.ReadTransaction(db, tx.Hash()); txn != nil {
			t.Errorf("drop %d: tx %v found while shouldn't have been", i, txn)
		}
		if rcpt, _, _, _ := rawdb.ReadReceipt(db, tx.Hash(), blockchain.Config()); rcpt != nil {
			t.Errorf("drop %d: receipt %v found while shouldn't have been", i, rcpt)
		}
	}
	// added tx
	for i, tx := range (types.Transactions{pastAdd, freshAdd, futureAdd}) {
		if txn, _, _, _ := rawdb.ReadTransaction(db, tx.Hash()); txn == nil {
			t.Errorf("add %d: expected tx to be found", i)
		}
		if rcpt, _, _, _ := rawdb.ReadReceipt(db, tx.Hash(), blockchain.Config()); rcpt == nil {
			t.Errorf("add %d: expected receipt to be found", i)
		}
	}
	// shared tx
	for i, tx := range (types.Transactions{postponed, swapped}) {
		if txn, _, _, _ := rawdb.ReadTransaction(db, tx.Hash()); txn == nil {
			t.Errorf("share %d: expected tx to be found", i)
		}
		if rcpt, _, _, _ := rawdb.ReadReceipt(db, tx.Hash(), blockchain.Config()); rcpt == nil {
			t.Errorf("share %d: expected receipt to be found", i)
		}
	}
}

func TestLogReorgs(t *testing.T) {
	var (
		key1, _ = crypto.HexToEDDSA("856a9af6b0b651dd2f43b5e12193652ec1701c4da6f1c0d2a366ac4b9dabc9433ef09e41ca129552bd2c029086d9b03604de872a3b3432041f0b5df32640f4fff3e5160c27e9cfb1eae29afaa950d53885c63a2bdca47e0e49a8f69896e632e4b23e9d956f51d2f90adf22dae8e922b99bbeddf50472f9a08908167d9eddce7077f0bf6b3baaab2ebe66a80e0b0466a4")
		addr1   = crypto.PubkeyToAddress(key1.PublicKey)
		db      = rawdb.NewMemoryDatabase()
		// this code generates a log
		code    = common.Hex2Bytes("60606040525b7f24ec1d3ff24c2f6ff210738839dbc339cd45a5294d85c79361016243157aae7b60405180905060405180910390a15b600a8060416000396000f360606040526008565b00")
		gspec   = &Genesis{Config: params.TestChainConfig, Alloc: GenesisAlloc{addr1: {Balance: big.NewInt(10000000000000)}}}
		genesis = gspec.MustCommit(db)
		signer  = types.NewNucleusSigner(gspec.Config.ChainID)
	)

	blockchain, _ := NewBlockChain(db, nil, gspec.Config, cryptore.NewFaker(), vm.Config{}, nil)
	defer blockchain.Stop()

	rmLogsCh := make(chan RemovedLogsEvent)
	blockchain.SubscribeRemovedLogsEvent(rmLogsCh)
	chain, _ := GenerateChain(params.TestChainConfig, genesis, cryptore.NewFaker(), db, 2, func(i int, gen *BlockGen) {
		if i == 1 {
			tx, err := types.SignTx(types.NewContractCreation(gen.TxNonce(addr1), new(big.Int), 1000000, new(big.Int), code), signer, key1)
			if err != nil {
				t.Fatalf("failed to create tx: %v", err)
			}
			gen.AddTx(tx)
		}
	})
	if _, err := blockchain.InsertChain(chain); err != nil {
		t.Fatalf("failed to insert chain: %v", err)
	}

	chain, _ = GenerateChain(params.TestChainConfig, genesis, cryptore.NewFaker(), db, 3, func(i int, gen *BlockGen) {})
	done := make(chan struct{})
	go func() {
		ev := <-rmLogsCh
		if len(ev.Logs) == 0 {
			t.Error("expected logs")
		}
		close(done)
	}()
	if _, err := blockchain.InsertChain(chain); err != nil {
		t.Fatalf("failed to insert forked chain: %v", err)
	}
	timeout := time.NewTimer(1 * time.Second)
	defer timeout.Stop()
	select {
	case <-done:
	case <-timeout.C:
		t.Fatal("Timeout. There is no RemovedLogsEvent has been sent.")
	}
}

func TestLogRebirth(t *testing.T) {
	var (
		key1, _ = crypto.HexToEDDSA("856a9af6b0b651dd2f43b5e12193652ec1701c4da6f1c0d2a366ac4b9dabc9433ef09e41ca129552bd2c029086d9b03604de872a3b3432041f0b5df32640f4fff3e5160c27e9cfb1eae29afaa950d53885c63a2bdca47e0e49a8f69896e632e4b23e9d956f51d2f90adf22dae8e922b99bbeddf50472f9a08908167d9eddce7077f0bf6b3baaab2ebe66a80e0b0466a4")
		addr1   = crypto.PubkeyToAddress(key1.PublicKey)
		db      = rawdb.NewMemoryDatabase()

		// this code generates a log
		code        = common.Hex2Bytes("60606040525b7f24ec1d3ff24c2f6ff210738839dbc339cd45a5294d85c79361016243157aae7b60405180905060405180910390a15b600a8060416000396000f360606040526008565b00")
		gspec       = &Genesis{Config: params.TestChainConfig, Alloc: GenesisAlloc{addr1: {Balance: big.NewInt(10000000000000)}}}
		genesis     = gspec.MustCommit(db)
		signer      = types.NewNucleusSigner(gspec.Config.ChainID)
		newLogCh    = make(chan bool)
		removeLogCh = make(chan bool)
	)

	// validateLogEvent checks whether the received logs number is equal with expected.
	validateLogEvent := func(sink interface{}, result chan bool, expect int) {
		chanval := reflect.ValueOf(sink)
		chantyp := chanval.Type()
		if chantyp.Kind() != reflect.Chan || chantyp.ChanDir()&reflect.RecvDir == 0 {
			t.Fatalf("invalid channel, given type %v", chantyp)
		}
		cnt := 0
		var recv []reflect.Value
		timeout := time.After(1 * time.Second)
		cases := []reflect.SelectCase{{Chan: chanval, Dir: reflect.SelectRecv}, {Chan: reflect.ValueOf(timeout), Dir: reflect.SelectRecv}}
		for {
			chose, v, _ := reflect.Select(cases)
			if chose == 1 {
				// Not enough event received
				result <- false
				return
			}
			cnt += 1
			recv = append(recv, v)
			if cnt == expect {
				break
			}
		}
		done := time.After(50 * time.Millisecond)
		cases = cases[:1]
		cases = append(cases, reflect.SelectCase{Chan: reflect.ValueOf(done), Dir: reflect.SelectRecv})
		chose, _, _ := reflect.Select(cases)
		// If chose equal 0, it means receiving redundant events.
		if chose == 1 {
			result <- true
		} else {
			result <- false
		}
	}

	blockchain, _ := NewBlockChain(db, nil, gspec.Config, cryptore.NewFaker(), vm.Config{}, nil)
	defer blockchain.Stop()

	logsCh := make(chan []*types.Log)
	blockchain.SubscribeLogsEvent(logsCh)

	rmLogsCh := make(chan RemovedLogsEvent)
	blockchain.SubscribeRemovedLogsEvent(rmLogsCh)

	chain, _ := GenerateChain(params.TestChainConfig, genesis, cryptore.NewFaker(), db, 2, func(i int, gen *BlockGen) {
		if i == 1 {
			tx, err := types.SignTx(types.NewContractCreation(gen.TxNonce(addr1), new(big.Int), 1000000, new(big.Int), code), signer, key1)
			if err != nil {
				t.Fatalf("failed to create tx: %v", err)
			}
			gen.AddTx(tx)
		}
	})

	// Spawn a goroutine to receive log events
	go validateLogEvent(logsCh, newLogCh, 1)
	if _, err := blockchain.InsertChain(chain); err != nil {
		t.Fatalf("failed to insert chain: %v", err)
	}
	if !<-newLogCh {
		t.Fatal("failed to receive new log event")
	}

	// Generate long reorg chain
	forkChain, _ := GenerateChain(params.TestChainConfig, genesis, cryptore.NewFaker(), db, 2, func(i int, gen *BlockGen) {
		if i == 1 {
			tx, err := types.SignTx(types.NewContractCreation(gen.TxNonce(addr1), new(big.Int), 1000000, new(big.Int), code), signer, key1)
			if err != nil {
				t.Fatalf("failed to create tx: %v", err)
			}
			gen.AddTx(tx)
			// Higher block difficulty
			gen.OffsetTime(-9)
		}
	})

	// Spawn a goroutine to receive log events
	go validateLogEvent(logsCh, newLogCh, 1)
	go validateLogEvent(rmLogsCh, removeLogCh, 1)
	if _, err := blockchain.InsertChain(forkChain); err != nil {
		t.Fatalf("failed to insert forked chain: %v", err)
	}
	if !<-newLogCh {
		t.Fatal("failed to receive new log event")
	}
	if !<-removeLogCh {
		t.Fatal("failed to receive removed log event")
	}

	newBlocks, _ := GenerateChain(params.TestChainConfig, chain[len(chain)-1], cryptore.NewFaker(), db, 1, func(i int, gen *BlockGen) {})
	go validateLogEvent(logsCh, newLogCh, 1)
	go validateLogEvent(rmLogsCh, removeLogCh, 1)
	if _, err := blockchain.InsertChain(newBlocks); err != nil {
		t.Fatalf("failed to insert forked chain: %v", err)
	}
	// Rebirth logs should omit a newLogEvent
	if !<-newLogCh {
		t.Fatal("failed to receive new log event")
	}
	// Ensure removedLog events received
	if !<-removeLogCh {
		t.Fatal("failed to receive removed log event")
	}
}

func TestSideLogRebirth(t *testing.T) {
	var (
		key1, _ = crypto.HexToEDDSA("856a9af6b0b651dd2f43b5e12193652ec1701c4da6f1c0d2a366ac4b9dabc9433ef09e41ca129552bd2c029086d9b03604de872a3b3432041f0b5df32640f4fff3e5160c27e9cfb1eae29afaa950d53885c63a2bdca47e0e49a8f69896e632e4b23e9d956f51d2f90adf22dae8e922b99bbeddf50472f9a08908167d9eddce7077f0bf6b3baaab2ebe66a80e0b0466a4")
		addr1   = crypto.PubkeyToAddress(key1.PublicKey)
		db      = rawdb.NewMemoryDatabase()

		// this code generates a log
		code     = common.Hex2Bytes("60606040525b7f24ec1d3ff24c2f6ff210738839dbc339cd45a5294d85c79361016243157aae7b60405180905060405180910390a15b600a8060416000396000f360606040526008565b00")
		gspec    = &Genesis{Config: params.TestChainConfig, Alloc: GenesisAlloc{addr1: {Balance: big.NewInt(10000000000000)}}}
		genesis  = gspec.MustCommit(db)
		signer   = types.NewNucleusSigner(gspec.Config.ChainID)
		newLogCh = make(chan bool)
	)

	// listenNewLog checks whether the received logs number is equal with expected.
	listenNewLog := func(sink chan []*types.Log, expect int) {
		cnt := 0
		for {
			select {
			case logs := <-sink:
				cnt += len(logs)
			case <-time.NewTimer(5 * time.Second).C:
				// new logs timeout
				newLogCh <- false
				return
			}
			if cnt == expect {
				break
			} else if cnt > expect {
				// redundant logs received
				newLogCh <- false
				return
			}
		}
		select {
		case <-sink:
			// redundant logs received
			newLogCh <- false
		case <-time.NewTimer(100 * time.Millisecond).C:
			newLogCh <- true
		}
	}

	blockchain, _ := NewBlockChain(db, nil, gspec.Config, cryptore.NewFaker(), vm.Config{}, nil)
	defer blockchain.Stop()

	logsCh := make(chan []*types.Log)
	blockchain.SubscribeLogsEvent(logsCh)
	chain, _ := GenerateChain(params.TestChainConfig, genesis, cryptore.NewFaker(), db, 2, func(i int, gen *BlockGen) {
		if i == 1 {
			// Higher block difficulty
			gen.OffsetTime(-9)
		}
	})
	if _, err := blockchain.InsertChain(chain); err != nil {
		t.Fatalf("failed to insert forked chain: %v", err)
	}

	// Generate side chain with lower difficulty
	sideChain, _ := GenerateChain(params.TestChainConfig, genesis, cryptore.NewFaker(), db, 2, func(i int, gen *BlockGen) {
		if i == 1 {
			tx, err := types.SignTx(types.NewContractCreation(gen.TxNonce(addr1), new(big.Int), 1000000, new(big.Int), code), signer, key1)
			if err != nil {
				t.Fatalf("failed to create tx: %v", err)
			}
			gen.AddTx(tx)
		}
	})
	if _, err := blockchain.InsertChain(sideChain); err != nil {
		t.Fatalf("failed to insert forked chain: %v", err)
	}

	// Generate a new block based on side chain
	newBlocks, _ := GenerateChain(params.TestChainConfig, sideChain[len(sideChain)-1], cryptore.NewFaker(), db, 1, func(i int, gen *BlockGen) {})
	go listenNewLog(logsCh, 1)
	if _, err := blockchain.InsertChain(newBlocks); err != nil {
		t.Fatalf("failed to insert forked chain: %v", err)
	}
	// Rebirth logs should omit a newLogEvent
	if !<-newLogCh {
		t.Fatalf("failed to receive new log event")
	}
}

func TestReorgSideEvent(t *testing.T) {
	var (
		db      = rawdb.NewMemoryDatabase()
		key1, _ = crypto.HexToEDDSA("856a9af6b0b651dd2f43b5e12193652ec1701c4da6f1c0d2a366ac4b9dabc9433ef09e41ca129552bd2c029086d9b03604de872a3b3432041f0b5df32640f4fff3e5160c27e9cfb1eae29afaa950d53885c63a2bdca47e0e49a8f69896e632e4b23e9d956f51d2f90adf22dae8e922b99bbeddf50472f9a08908167d9eddce7077f0bf6b3baaab2ebe66a80e0b0466a4")
		addr1   = crypto.PubkeyToAddress(key1.PublicKey)
		gspec   = &Genesis{
			Config: params.TestChainConfig,
			Alloc:  GenesisAlloc{addr1: {Balance: big.NewInt(10000000000000)}},
		}
		genesis = gspec.MustCommit(db)
		signer  = types.NewNucleusSigner(gspec.Config.ChainID)
	)

	blockchain, _ := NewBlockChain(db, nil, gspec.Config, cryptore.NewFaker(), vm.Config{}, nil)
	defer blockchain.Stop()

	chain, _ := GenerateChain(gspec.Config, genesis, cryptore.NewFaker(), db, 3, func(i int, gen *BlockGen) {})
	if _, err := blockchain.InsertChain(chain); err != nil {
		t.Fatalf("failed to insert chain: %v", err)
	}

	replacementBlocks, _ := GenerateChain(gspec.Config, genesis, cryptore.NewFaker(), db, 4, func(i int, gen *BlockGen) {
		tx, err := types.SignTx(types.NewContractCreation(gen.TxNonce(addr1), new(big.Int), 1000000, new(big.Int), nil), signer, key1)
		if i == 2 {
			gen.OffsetTime(-9)
		}
		if err != nil {
			t.Fatalf("failed to create tx: %v", err)
		}
		gen.AddTx(tx)
	})
	chainSideCh := make(chan ChainSideEvent, 64)
	blockchain.SubscribeChainSideEvent(chainSideCh)
	if _, err := blockchain.InsertChain(replacementBlocks); err != nil {
		t.Fatalf("failed to insert chain: %v", err)
	}

	// first two block of the secondary chain are for a brief moment considered
	// side chains because up to that point the first one is considered the
	// heavier chain.
	expectedSideHashes := map[common.Hash]bool{
		replacementBlocks[0].Hash(): true,
		replacementBlocks[1].Hash(): true,
		chain[0].Hash():             true,
		chain[1].Hash():             true,
		chain[2].Hash():             true,
	}

	i := 0

	const timeoutDura = 10 * time.Second
	timeout := time.NewTimer(timeoutDura)
done:
	for {
		select {
		case ev := <-chainSideCh:
			block := ev.Block
			if _, ok := expectedSideHashes[block.Hash()]; !ok {
				t.Errorf("%d: didn't expect %x to be in side chain", i, block.Hash())
			}
			i++

			if i == len(expectedSideHashes) {
				timeout.Stop()

				break done
			}
			timeout.Reset(timeoutDura)

		case <-timeout.C:
			t.Fatal("Timeout. Possibly not all blocks were triggered for sideevent")
		}
	}

	// make sure no more events are fired
	select {
	case e := <-chainSideCh:
		t.Errorf("unexpected event fired: %v", e)
	case <-time.After(250 * time.Millisecond):
	}

}

// Tests if the canonical block can be fetched from the database during chain insertion.
func TestCanonicalBlockRetrieval(t *testing.T) {
	_, blockchain, err := newCanonical(cryptore.NewFaker(), 0, true)
	if err != nil {
		t.Fatalf("failed to create pristine chain: %v", err)
	}
	defer blockchain.Stop()

	chain, _ := GenerateChain(blockchain.chainConfig, blockchain.genesisBlock, cryptore.NewFaker(), blockchain.db, 10, func(i int, gen *BlockGen) {})

	var pend sync.WaitGroup
	pend.Add(len(chain))

	for i := range chain {
		go func(block *types.Block) {
			defer pend.Done()

			// try to retrieve a block by its canonical hash and see if the block data can be retrieved.
			for {
				ch := rawdb.ReadCanonicalHash(blockchain.db, block.NumberU64())
				if ch == (common.Hash{}) {
					continue // busy wait for canonical hash to be written
				}
				if ch != block.Hash() {
					t.Errorf("unknown canonical hash, want %s, got %s", block.Hash().Hex(), ch.Hex())
					return
				}
				fb := rawdb.ReadBlock(blockchain.db, ch, block.NumberU64())
				if fb == nil {
					t.Errorf("unable to retrieve block %d for canonical hash: %s", block.NumberU64(), ch.Hex())
					return
				}
				if fb.Hash() != block.Hash() {
					t.Errorf("invalid block hash for block %d, want %s, got %s", block.NumberU64(), block.Hash().Hex(), fb.Hash().Hex())
					return
				}
				return
			}
		}(chain[i])

		if _, err := blockchain.InsertChain(types.Blocks{chain[i]}); err != nil {
			t.Fatalf("failed to insert block %d: %v", i, err)
		}
	}
	pend.Wait()
}

func TestCIP155Transition(t *testing.T) {
	// Configure and generate a sample block chain
	var (
		db         = rawdb.NewMemoryDatabase()
		key, _     = crypto.HexToEDDSA("856a9af6b0b651dd2f43b5e12193652ec1701c4da6f1c0d2a366ac4b9dabc9433ef09e41ca129552bd2c029086d9b03604de872a3b3432041f0b5df32640f4fff3e5160c27e9cfb1eae29afaa950d53885c63a2bdca47e0e49a8f69896e632e4b23e9d956f51d2f90adf22dae8e922b99bbeddf50472f9a08908167d9eddce7077f0bf6b3baaab2ebe66a80e0b0466a4")
		address    = crypto.PubkeyToAddress(key.PublicKey)
		funds      = big.NewInt(1000000000)
		deleteAddr = common.Address{1}
		gspec      = &Genesis{
			Config: &params.ChainConfig{ChainID: big.NewInt(1)},
			Alloc:  GenesisAlloc{address: {Balance: funds}, deleteAddr: {Balance: new(big.Int)}},
		}
		genesis = gspec.MustCommit(db)
	)

	blockchain, _ := NewBlockChain(db, nil, gspec.Config, cryptore.NewFaker(), vm.Config{}, nil)
	defer blockchain.Stop()

	blocks, _ := GenerateChain(gspec.Config, genesis, cryptore.NewFaker(), db, 4, func(i int, block *BlockGen) {
		var (
			tx      *types.Transaction
			err     error
			basicTx = func(signer types.Signer) (*types.Transaction, error) {
				return types.SignTx(types.NewTransaction(block.TxNonce(address), common.Address{}, new(big.Int), 21000, new(big.Int), nil), signer, key)
			}
		)
		switch i {
		case 0:
			tx, err = basicTx(types.NewNucleusSigner(blockchain.chainConfig.ChainID))
			if err != nil {
				t.Fatal(err)
			}
			block.AddTx(tx)
		case 2:
			tx, err = basicTx(types.NewNucleusSigner(blockchain.chainConfig.ChainID))
			if err != nil {
				t.Fatal(err)
			}
			block.AddTx(tx)

			tx, err = basicTx(types.NewNucleusSigner(gspec.Config.ChainID))
			if err != nil {
				t.Fatal(err)
			}
			block.AddTx(tx)
		case 3:
			tx, err = basicTx(types.NewNucleusSigner(blockchain.chainConfig.ChainID))
			if err != nil {
				t.Fatal(err)
			}
			block.AddTx(tx)

			tx, err = basicTx(types.NewNucleusSigner(gspec.Config.ChainID))
			if err != nil {
				t.Fatal(err)
			}
			block.AddTx(tx)
		}
	})

	if _, err := blockchain.InsertChain(blocks); err != nil {
		t.Fatal(err)
	}
	if _, err := blockchain.InsertChain(blocks[4:]); err != nil {
		t.Fatal(err)
	}

	// generate an invalid chain id transaction
	config := &params.ChainConfig{ChainID: big.NewInt(2)}
	blocks, _ = GenerateChain(config, blocks[len(blocks)-1], cryptore.NewFaker(), db, 4, func(i int, block *BlockGen) {
		var (
			tx      *types.Transaction
			err     error
			basicTx = func(signer types.Signer) (*types.Transaction, error) {
				return types.SignTx(types.NewTransaction(block.TxNonce(address), common.Address{}, new(big.Int), 21000, new(big.Int), nil), signer, key)
			}
		)
		if i == 0 {
			tx, err = basicTx(types.NewNucleusSigner(big.NewInt(2)))
			if err != nil {
				t.Fatal(err)
			}
			block.AddTx(tx)
		}
	})
	_, err := blockchain.InsertChain(blocks)
	if err != nil {
		t.Error("unexpected error:", err)
	}
}

func TestCIP161AccountRemoval(t *testing.T) {
	// Configure and generate a sample block chain
	var (
		db      = rawdb.NewMemoryDatabase()
		key, _  = crypto.HexToEDDSA("856a9af6b0b651dd2f43b5e12193652ec1701c4da6f1c0d2a366ac4b9dabc9433ef09e41ca129552bd2c029086d9b03604de872a3b3432041f0b5df32640f4fff3e5160c27e9cfb1eae29afaa950d53885c63a2bdca47e0e49a8f69896e632e4b23e9d956f51d2f90adf22dae8e922b99bbeddf50472f9a08908167d9eddce7077f0bf6b3baaab2ebe66a80e0b0466a4")
		address = crypto.PubkeyToAddress(key.PublicKey)
		funds   = big.NewInt(1000000000)
		theAddr = common.Address{1}
		gspec   = &Genesis{
			Config: &params.ChainConfig{
				ChainID: big.NewInt(1),
			},
			Alloc: GenesisAlloc{address: {Balance: funds}},
		}
		genesis = gspec.MustCommit(db)
	)
	blockchain, _ := NewBlockChain(db, nil, gspec.Config, cryptore.NewFaker(), vm.Config{}, nil)
	defer blockchain.Stop()

	blocks, _ := GenerateChain(gspec.Config, genesis, cryptore.NewFaker(), db, 3, func(i int, block *BlockGen) {
		var (
			tx     *types.Transaction
			err    error
			signer = types.NewNucleusSigner(gspec.Config.ChainID)
		)
		switch i {
		case 0:
			tx, err = types.SignTx(types.NewTransaction(block.TxNonce(address), theAddr, new(big.Int), 21000, new(big.Int), nil), signer, key)
		case 1:
			tx, err = types.SignTx(types.NewTransaction(block.TxNonce(address), theAddr, new(big.Int), 21000, new(big.Int), nil), signer, key)
		case 2:
			tx, err = types.SignTx(types.NewTransaction(block.TxNonce(address), theAddr, new(big.Int), 21000, new(big.Int), nil), signer, key)
		}
		if err != nil {
			t.Fatal(err)
		}
		block.AddTx(tx)
	})

	if _, err := blockchain.InsertChain(types.Blocks{blocks[0]}); err != nil {
		t.Fatal(err)
	}

	// account needs to be deleted
	if _, err := blockchain.InsertChain(types.Blocks{blocks[1]}); err != nil {
		t.Fatal(err)
	}
	if st, _ := blockchain.State(); st.Exist(theAddr) {
		t.Error("account should not exist")
	}

	// account musn't be created
	if _, err := blockchain.InsertChain(types.Blocks{blocks[2]}); err != nil {
		t.Fatal(err)
	}
	if st, _ := blockchain.State(); st.Exist(theAddr) {
		t.Error("account should not exist")
	}
}

// This is a regression test (i.e. as weird as it is, don't delete it ever), which
// tests that under weird reorg conditions the blockchain and its internal header-
// chain return the same latest block/header.
//
// https://github.com/core-coin/go-core/pull/15941
func TestBlockchainHeaderchainReorgConsistency(t *testing.T) {
	// Generate a canonical chain to act as the main dataset
	engine := cryptore.NewFaker()

	db := rawdb.NewMemoryDatabase()
	genesis := new(Genesis).MustCommit(db)
	blocks, _ := GenerateChain(params.TestChainConfig, genesis, engine, db, 64, func(i int, b *BlockGen) { b.SetCoinbase(common.Address{1}) })

	// Generate a bunch of fork blocks, each side forking from the canonical chain
	forks := make([]*types.Block, len(blocks))
	for i := 0; i < len(forks); i++ {
		parent := genesis
		if i > 0 {
			parent = blocks[i-1]
		}
		fork, _ := GenerateChain(params.TestChainConfig, parent, engine, db, 1, func(i int, b *BlockGen) { b.SetCoinbase(common.Address{2}) })
		forks[i] = fork[0]
	}
	// Import the canonical and fork chain side by side, verifying the current block
	// and current header consistency
	diskdb := rawdb.NewMemoryDatabase()
	new(Genesis).MustCommit(diskdb)

	chain, err := NewBlockChain(diskdb, nil, params.TestChainConfig, engine, vm.Config{}, nil)
	if err != nil {
		t.Fatalf("failed to create tester chain: %v", err)
	}
	for i := 0; i < len(blocks); i++ {
		if _, err := chain.InsertChain(blocks[i : i+1]); err != nil {
			t.Fatalf("block %d: failed to insert into chain: %v", i, err)
		}
		if chain.CurrentBlock().Hash() != chain.CurrentHeader().Hash() {
			t.Errorf("block %d: current block/header mismatch: block #%d [%x…], header #%d [%x…]", i, chain.CurrentBlock().Number(), chain.CurrentBlock().Hash().Bytes()[:4], chain.CurrentHeader().Number, chain.CurrentHeader().Hash().Bytes()[:4])
		}
		if _, err := chain.InsertChain(forks[i : i+1]); err != nil {
			t.Fatalf(" fork %d: failed to insert into chain: %v", i, err)
		}
		if chain.CurrentBlock().Hash() != chain.CurrentHeader().Hash() {
			t.Errorf(" fork %d: current block/header mismatch: block #%d [%x…], header #%d [%x…]", i, chain.CurrentBlock().Number(), chain.CurrentBlock().Hash().Bytes()[:4], chain.CurrentHeader().Number, chain.CurrentHeader().Hash().Bytes()[:4])
		}
	}
}

// Tests that importing small side forks doesn't leave junk in the trie database
// cache (which would eventually cause memory issues).
func TestTrieForkGC(t *testing.T) {
	// Generate a canonical chain to act as the main dataset
	engine := cryptore.NewFaker()

	db := rawdb.NewMemoryDatabase()
	genesis := new(Genesis).MustCommit(db)
	blocks, _ := GenerateChain(params.TestChainConfig, genesis, engine, db, 2*TriesInMemory, func(i int, b *BlockGen) { b.SetCoinbase(common.Address{1}) })

	// Generate a bunch of fork blocks, each side forking from the canonical chain
	forks := make([]*types.Block, len(blocks))
	for i := 0; i < len(forks); i++ {
		parent := genesis
		if i > 0 {
			parent = blocks[i-1]
		}
		fork, _ := GenerateChain(params.TestChainConfig, parent, engine, db, 1, func(i int, b *BlockGen) { b.SetCoinbase(common.Address{2}) })
		forks[i] = fork[0]
	}
	// Import the canonical and fork chain side by side, forcing the trie cache to cache both
	diskdb := rawdb.NewMemoryDatabase()
	new(Genesis).MustCommit(diskdb)

	chain, err := NewBlockChain(diskdb, nil, params.TestChainConfig, engine, vm.Config{}, nil)
	if err != nil {
		t.Fatalf("failed to create tester chain: %v", err)
	}
	for i := 0; i < len(blocks); i++ {
		if _, err := chain.InsertChain(blocks[i : i+1]); err != nil {
			t.Fatalf("block %d: failed to insert into chain: %v", i, err)
		}
		if _, err := chain.InsertChain(forks[i : i+1]); err != nil {
			t.Fatalf("fork %d: failed to insert into chain: %v", i, err)
		}
	}
	// Dereference all the recent tries and ensure no past trie is left in
	for i := 0; i < TriesInMemory; i++ {
		chain.stateCache.TrieDB().Dereference(blocks[len(blocks)-1-i].Root())
		chain.stateCache.TrieDB().Dereference(forks[len(blocks)-1-i].Root())
	}
	if len(chain.stateCache.TrieDB().Nodes()) > 0 {
		t.Fatalf("stale tries still alive after garbase collection")
	}
}

// Tests that doing large reorgs works even if the state associated with the
// forking point is not available any more.
func TestLargeReorgTrieGC(t *testing.T) {
	// Generate the original common chain segment and the two competing forks
	engine := cryptore.NewFaker()

	db := rawdb.NewMemoryDatabase()
	genesis := new(Genesis).MustCommit(db)

	shared, _ := GenerateChain(params.TestChainConfig, genesis, engine, db, 64, func(i int, b *BlockGen) { b.SetCoinbase(common.Address{1}) })
	original, _ := GenerateChain(params.TestChainConfig, shared[len(shared)-1], engine, db, 2*TriesInMemory, func(i int, b *BlockGen) { b.SetCoinbase(common.Address{2}) })
	competitor, _ := GenerateChain(params.TestChainConfig, shared[len(shared)-1], engine, db, 2*TriesInMemory+1, func(i int, b *BlockGen) { b.SetCoinbase(common.Address{3}) })

	// Import the shared chain and the original canonical one
	diskdb := rawdb.NewMemoryDatabase()
	new(Genesis).MustCommit(diskdb)

	chain, err := NewBlockChain(diskdb, nil, params.TestChainConfig, engine, vm.Config{}, nil)
	if err != nil {
		t.Fatalf("failed to create tester chain: %v", err)
	}
	if _, err := chain.InsertChain(shared); err != nil {
		t.Fatalf("failed to insert shared chain: %v", err)
	}
	if _, err := chain.InsertChain(original); err != nil {
		t.Fatalf("failed to insert original chain: %v", err)
	}
	// Ensure that the state associated with the forking point is pruned away
	if node, _ := chain.stateCache.TrieDB().Node(shared[len(shared)-1].Root()); node != nil {
		t.Fatalf("common-but-old ancestor still cache")
	}
	// Import the competitor chain without exceeding the canonical's TD and ensure
	// we have not processed any of the blocks (protection against malicious blocks)
	if _, err := chain.InsertChain(competitor[:len(competitor)-2]); err != nil {
		t.Fatalf("failed to insert competitor chain: %v", err)
	}
	for i, block := range competitor[:len(competitor)-2] {
		if node, _ := chain.stateCache.TrieDB().Node(block.Root()); node != nil {
			t.Fatalf("competitor %d: low TD chain became processed", i)
		}
	}
	// Import the head of the competitor chain, triggering the reorg and ensure we
	// successfully reprocess all the stashed away blocks.
	if _, err := chain.InsertChain(competitor[len(competitor)-2:]); err != nil {
		t.Fatalf("failed to finalize competitor chain: %v", err)
	}
	for i, block := range competitor[:len(competitor)-TriesInMemory] {
		if node, _ := chain.stateCache.TrieDB().Node(block.Root()); node != nil {
			t.Fatalf("competitor %d: competing chain state missing", i)
		}
	}
}

func TestBlockchainRecovery(t *testing.T) {
	// Configure and generate a sample block chain
	var (
		gendb   = rawdb.NewMemoryDatabase()
		key, _  = crypto.HexToEDDSA("856a9af6b0b651dd2f43b5e12193652ec1701c4da6f1c0d2a366ac4b9dabc9433ef09e41ca129552bd2c029086d9b03604de872a3b3432041f0b5df32640f4fff3e5160c27e9cfb1eae29afaa950d53885c63a2bdca47e0e49a8f69896e632e4b23e9d956f51d2f90adf22dae8e922b99bbeddf50472f9a08908167d9eddce7077f0bf6b3baaab2ebe66a80e0b0466a4")
		address = crypto.PubkeyToAddress(key.PublicKey)
		funds   = big.NewInt(1000000000)
		gspec   = &Genesis{Config: params.TestChainConfig, Alloc: GenesisAlloc{address: {Balance: funds}}}
		genesis = gspec.MustCommit(gendb)
	)
	height := uint64(1024)
	blocks, receipts := GenerateChain(gspec.Config, genesis, cryptore.NewFaker(), gendb, int(height), nil)

	// Import the chain as a ancient-first node and ensure all pointers are updated
	frdir, err := ioutil.TempDir("", "")
	if err != nil {
		t.Fatalf("failed to create temp freezer dir: %v", err)
	}
	defer os.Remove(frdir)
	ancientDb, err := rawdb.NewDatabaseWithFreezer(rawdb.NewMemoryDatabase(), frdir, "")
	if err != nil {
		t.Fatalf("failed to create temp freezer db: %v", err)
	}
	gspec.MustCommit(ancientDb)
	ancient, _ := NewBlockChain(ancientDb, nil, gspec.Config, cryptore.NewFaker(), vm.Config{}, nil)

	headers := make([]*types.Header, len(blocks))
	for i, block := range blocks {
		headers[i] = block.Header()
	}
	if n, err := ancient.InsertHeaderChain(headers, 1); err != nil {
		t.Fatalf("failed to insert header %d: %v", n, err)
	}
	if n, err := ancient.InsertReceiptChain(blocks, receipts, uint64(3*len(blocks)/4)); err != nil {
		t.Fatalf("failed to insert receipt %d: %v", n, err)
	}
	ancient.Stop()

	// Destroy head fast block manually
	midBlock := blocks[len(blocks)/2]
	rawdb.WriteHeadFastBlockHash(ancientDb, midBlock.Hash())

	// Reopen broken blockchain again
	ancient, _ = NewBlockChain(ancientDb, nil, gspec.Config, cryptore.NewFaker(), vm.Config{}, nil)
	defer ancient.Stop()
	if num := ancient.CurrentBlock().NumberU64(); num != 0 {
		t.Errorf("head block mismatch: have #%v, want #%v", num, 0)
	}
	if num := ancient.CurrentFastBlock().NumberU64(); num != midBlock.NumberU64() {
		t.Errorf("head fast-block mismatch: have #%v, want #%v", num, midBlock.NumberU64())
	}
	if num := ancient.CurrentHeader().Number.Uint64(); num != midBlock.NumberU64() {
		t.Errorf("head header mismatch: have #%v, want #%v", num, midBlock.NumberU64())
	}
}

func TestIncompleteAncientReceiptChainInsertion(t *testing.T) {
	// Configure and generate a sample block chain
	var (
		gendb   = rawdb.NewMemoryDatabase()
		key, _  = crypto.HexToEDDSA("856a9af6b0b651dd2f43b5e12193652ec1701c4da6f1c0d2a366ac4b9dabc9433ef09e41ca129552bd2c029086d9b03604de872a3b3432041f0b5df32640f4fff3e5160c27e9cfb1eae29afaa950d53885c63a2bdca47e0e49a8f69896e632e4b23e9d956f51d2f90adf22dae8e922b99bbeddf50472f9a08908167d9eddce7077f0bf6b3baaab2ebe66a80e0b0466a4")
		address = crypto.PubkeyToAddress(key.PublicKey)
		funds   = big.NewInt(1000000000)
		gspec   = &Genesis{Config: params.TestChainConfig, Alloc: GenesisAlloc{address: {Balance: funds}}}
		genesis = gspec.MustCommit(gendb)
	)
	height := uint64(1024)
	blocks, receipts := GenerateChain(gspec.Config, genesis, cryptore.NewFaker(), gendb, int(height), nil)

	// Import the chain as a ancient-first node and ensure all pointers are updated
	frdir, err := ioutil.TempDir("", "")
	if err != nil {
		t.Fatalf("failed to create temp freezer dir: %v", err)
	}
	defer os.Remove(frdir)
	ancientDb, err := rawdb.NewDatabaseWithFreezer(rawdb.NewMemoryDatabase(), frdir, "")
	if err != nil {
		t.Fatalf("failed to create temp freezer db: %v", err)
	}
	gspec.MustCommit(ancientDb)
	ancient, _ := NewBlockChain(ancientDb, nil, gspec.Config, cryptore.NewFaker(), vm.Config{}, nil)
	defer ancient.Stop()

	headers := make([]*types.Header, len(blocks))
	for i, block := range blocks {
		headers[i] = block.Header()
	}
	if n, err := ancient.InsertHeaderChain(headers, 1); err != nil {
		t.Fatalf("failed to insert header %d: %v", n, err)
	}
	// Abort ancient receipt chain insertion deliberately
	ancient.terminateInsert = func(hash common.Hash, number uint64) bool {
		return number == blocks[len(blocks)/2].NumberU64()
	}
	previousFastBlock := ancient.CurrentFastBlock()
	if n, err := ancient.InsertReceiptChain(blocks, receipts, uint64(3*len(blocks)/4)); err == nil {
		t.Fatalf("failed to insert receipt %d: %v", n, err)
	}
	if ancient.CurrentFastBlock().NumberU64() != previousFastBlock.NumberU64() {
		t.Fatalf("failed to rollback ancient data, want %d, have %d", previousFastBlock.NumberU64(), ancient.CurrentFastBlock().NumberU64())
	}
	if frozen, err := ancient.db.Ancients(); err != nil || frozen != 1 {
		t.Fatalf("failed to truncate ancient data")
	}
	ancient.terminateInsert = nil
	if n, err := ancient.InsertReceiptChain(blocks, receipts, uint64(3*len(blocks)/4)); err != nil {
		t.Fatalf("failed to insert receipt %d: %v", n, err)
	}
	if ancient.CurrentFastBlock().NumberU64() != blocks[len(blocks)-1].NumberU64() {
		t.Fatalf("failed to insert ancient recept chain after rollback")
	}
}

// Tests that importing a very large side fork, which is larger than the canon chain,
// but where the difficulty per block is kept low: this means that it will not
// overtake the 'canon' chain until after it's passed canon by about 200 blocks.
//
// Details at:
//  - https://github.com/core-coin/go-core/issues/18977
//  - https://github.com/core-coin/go-core/pull/18988
func TestLowDiffLongChain(t *testing.T) {
	t.Skip()
	// Generate a canonical chain to act as the main dataset
	engine := cryptore.NewFaker()
	db := rawdb.NewMemoryDatabase()
	genesis := new(Genesis).MustCommit(db)

	// We must use a pretty long chain to ensure that the fork doesn't overtake us
	// until after at least 128 blocks post tip
	blocks, _ := GenerateChain(params.TestChainConfig, genesis, engine, db, 6*TriesInMemory, func(i int, b *BlockGen) {
		b.SetCoinbase(common.Address{1})
		b.OffsetTime(-9)
	})

	// Import the canonical chain
	diskdb := rawdb.NewMemoryDatabase()
	new(Genesis).MustCommit(diskdb)

	chain, err := NewBlockChain(diskdb, nil, params.TestChainConfig, engine, vm.Config{}, nil)
	if err != nil {
		t.Fatalf("failed to create tester chain: %v", err)
	}
	if n, err := chain.InsertChain(blocks); err != nil {
		t.Fatalf("block %d: failed to insert into chain: %v", n, err)
	}
	// Generate fork chain, starting from an early block
	parent := blocks[10]
	fork, _ := GenerateChain(params.TestChainConfig, parent, engine, db, 8*TriesInMemory, func(i int, b *BlockGen) {
		b.SetCoinbase(common.Address{2})
	})

	// And now import the fork
	if i, err := chain.InsertChain(fork); err != nil {
		t.Fatalf("block %d: failed to insert into chain: %v", i, err)
	}
	head := chain.CurrentBlock()
	if got := fork[len(fork)-1].Hash(); got != head.Hash() {
		t.Fatalf("head wrong, expected %x got %x", head.Hash(), got)
	}
	// Sanity check that all the canonical numbers are present
	header := chain.CurrentHeader()
	for number := head.NumberU64(); number > 0; number-- {
		if hash := chain.GetHeaderByNumber(number).Hash(); hash != header.Hash() {
			t.Fatalf("header %d: canonical hash mismatch: have %x, want %x", number, hash, header.Hash())
		}
		header = chain.GetHeader(header.ParentHash, number-1)
	}
}

// Tests that importing a sidechain (S), where
// - S is sidechain, containing blocks [Sn...Sm]
// - C is canon chain, containing blocks [G..Cn..Cm]
// - A common ancestor is placed at prune-point + blocksBetweenCommonAncestorAndPruneblock
// - The sidechain S is prepended with numCanonBlocksInSidechain blocks from the canon chain
func testSideImport(t *testing.T, numCanonBlocksInSidechain, blocksBetweenCommonAncestorAndPruneblock int) {

	// Generate a canonical chain to act as the main dataset
	engine := cryptore.NewFaker()
	db := rawdb.NewMemoryDatabase()
	genesis := new(Genesis).MustCommit(db)

	// Generate and import the canonical chain
	blocks, _ := GenerateChain(params.TestChainConfig, genesis, engine, db, 2*TriesInMemory, nil)
	diskdb := rawdb.NewMemoryDatabase()
	new(Genesis).MustCommit(diskdb)
	chain, err := NewBlockChain(diskdb, nil, params.TestChainConfig, engine, vm.Config{}, nil)
	if err != nil {
		t.Fatalf("failed to create tester chain: %v", err)
	}
	if n, err := chain.InsertChain(blocks); err != nil {
		t.Fatalf("block %d: failed to insert into chain: %v", n, err)
	}

	lastPrunedIndex := len(blocks) - TriesInMemory - 1
	lastPrunedBlock := blocks[lastPrunedIndex]
	firstNonPrunedBlock := blocks[len(blocks)-TriesInMemory]

	// Verify pruning of lastPrunedBlock
	if chain.HasBlockAndState(lastPrunedBlock.Hash(), lastPrunedBlock.NumberU64()) {
		t.Errorf("Block %d not pruned", lastPrunedBlock.NumberU64())
	}
	// Verify firstNonPrunedBlock is not pruned
	if !chain.HasBlockAndState(firstNonPrunedBlock.Hash(), firstNonPrunedBlock.NumberU64()) {
		t.Errorf("Block %d pruned", firstNonPrunedBlock.NumberU64())
	}
	// Generate the sidechain
	// First block should be a known block, block after should be a pruned block. So
	// canon(pruned), side, side...

	// Generate fork chain, make it longer than canon
	parentIndex := lastPrunedIndex + blocksBetweenCommonAncestorAndPruneblock
	parent := blocks[parentIndex]
	fork, _ := GenerateChain(params.TestChainConfig, parent, engine, db, 2*TriesInMemory, func(i int, b *BlockGen) {
		b.SetCoinbase(common.Address{2})
	})
	// Prepend the parent(s)
	var sidechain []*types.Block
	for i := numCanonBlocksInSidechain; i > 0; i-- {
		sidechain = append(sidechain, blocks[parentIndex+1-i])
	}
	sidechain = append(sidechain, fork...)
	_, err = chain.InsertChain(sidechain)
	if err != nil {
		t.Errorf("Got error, %v", err)
	}
	head := chain.CurrentBlock()
	if got := fork[len(fork)-1].Hash(); got != head.Hash() {
		t.Fatalf("head wrong, expected %x got %x", head.Hash(), got)
	}
}

// Tests that importing a sidechain (S), where
// - S is sidechain, containing blocks [Sn...Sm]
// - C is canon chain, containing blocks [G..Cn..Cm]
// - The common ancestor Cc is pruned
// - The first block in S: Sn, is == Cn
// That is: the sidechain for import contains some blocks already present in canon chain.
// So the blocks are
// [ Cn, Cn+1, Cc, Sn+3 ... Sm]
//   ^    ^    ^  pruned
func TestPrunedImportSide(t *testing.T) {
	//glogger := log.NewGlogHandler(log.StreamHandler(os.Stdout, log.TerminalFormat(false)))
	//glogger.Verbosity(3)
	//log.Root().SetHandler(log.Handler(glogger))
	testSideImport(t, 3, 3)
	testSideImport(t, 3, -3)
	testSideImport(t, 10, 0)
	testSideImport(t, 1, 10)
	testSideImport(t, 1, -10)
}

func TestInsertKnownHeaders(t *testing.T)      { testInsertKnownChainData(t, "headers") }
func TestInsertKnownReceiptChain(t *testing.T) { testInsertKnownChainData(t, "receipts") }
func TestInsertKnownBlocks(t *testing.T)       { testInsertKnownChainData(t, "blocks") }

func testInsertKnownChainData(t *testing.T, typ string) {
	engine := cryptore.NewFaker()

	db := rawdb.NewMemoryDatabase()
	genesis := new(Genesis).MustCommit(db)

	blocks, receipts := GenerateChain(params.TestChainConfig, genesis, engine, db, 32, func(i int, b *BlockGen) { b.SetCoinbase(common.Address{1}) })
	// A longer chain but total difficulty is lower.
	blocks2, receipts2 := GenerateChain(params.TestChainConfig, blocks[len(blocks)-1], engine, db, 65, func(i int, b *BlockGen) { b.SetCoinbase(common.Address{1}) })
	// A shorter chain but total difficulty is higher.
	blocks3, receipts3 := GenerateChain(params.TestChainConfig, blocks[len(blocks)-1], engine, db, 64, func(i int, b *BlockGen) {
		b.SetCoinbase(common.Address{1})
		b.OffsetTime(-9) // A higher difficulty
	})
	// Import the shared chain and the original canonical one
	dir, err := ioutil.TempDir("", "")
	if err != nil {
		t.Fatalf("failed to create temp freezer dir: %v", err)
	}
	defer os.Remove(dir)
	chaindb, err := rawdb.NewDatabaseWithFreezer(rawdb.NewMemoryDatabase(), dir, "")
	if err != nil {
		t.Fatalf("failed to create temp freezer db: %v", err)
	}
	new(Genesis).MustCommit(chaindb)
	defer os.RemoveAll(dir)

	chain, err := NewBlockChain(chaindb, nil, params.TestChainConfig, engine, vm.Config{}, nil)
	if err != nil {
		t.Fatalf("failed to create tester chain: %v", err)
	}

	var (
		inserter func(blocks []*types.Block, receipts []types.Receipts) error
		asserter func(t *testing.T, block *types.Block)
	)
	if typ == "headers" {
		inserter = func(blocks []*types.Block, receipts []types.Receipts) error {
			headers := make([]*types.Header, 0, len(blocks))
			for _, block := range blocks {
				headers = append(headers, block.Header())
			}
			_, err := chain.InsertHeaderChain(headers, 1)
			return err
		}
		asserter = func(t *testing.T, block *types.Block) {
			if chain.CurrentHeader().Hash() != block.Hash() {
				t.Fatalf("current head header mismatch, have %v, want %v", chain.CurrentHeader().Hash().Hex(), block.Hash().Hex())
			}
		}
	} else if typ == "receipts" {
		inserter = func(blocks []*types.Block, receipts []types.Receipts) error {
			headers := make([]*types.Header, 0, len(blocks))
			for _, block := range blocks {
				headers = append(headers, block.Header())
			}
			_, err := chain.InsertHeaderChain(headers, 1)
			if err != nil {
				return err
			}
			_, err = chain.InsertReceiptChain(blocks, receipts, 0)
			return err
		}
		asserter = func(t *testing.T, block *types.Block) {
			if chain.CurrentFastBlock().Hash() != block.Hash() {
				t.Fatalf("current head fast block mismatch, have %v, want %v", chain.CurrentFastBlock().Hash().Hex(), block.Hash().Hex())
			}
		}
	} else {
		inserter = func(blocks []*types.Block, receipts []types.Receipts) error {
			_, err := chain.InsertChain(blocks)
			return err
		}
		asserter = func(t *testing.T, block *types.Block) {
			if chain.CurrentBlock().Hash() != block.Hash() {
				t.Fatalf("current head block mismatch, have %v, want %v", chain.CurrentBlock().Hash().Hex(), block.Hash().Hex())
			}
		}
	}

	if err := inserter(blocks, receipts); err != nil {
		t.Fatalf("failed to insert chain data: %v", err)
	}

	// Reimport the chain data again. All the imported
	// chain data are regarded "known" data.
	if err := inserter(blocks, receipts); err != nil {
		t.Fatalf("failed to insert chain data: %v", err)
	}
	asserter(t, blocks[len(blocks)-1])

	// Import a long canonical chain with some known data as prefix.
	var rollback []common.Hash
	for i := len(blocks) / 2; i < len(blocks); i++ {
		rollback = append(rollback, blocks[i].Hash())
	}
	chain.Rollback(rollback)
	if err := inserter(append(blocks, blocks2...), append(receipts, receipts2...)); err != nil {
		t.Fatalf("failed to insert chain data: %v", err)
	}
	asserter(t, blocks2[len(blocks2)-1])

	// Import a heavier shorter but higher total difficulty chain with some known data as prefix.
	if err := inserter(append(blocks, blocks3...), append(receipts, receipts3...)); err != nil {
		t.Fatalf("failed to insert chain data: %v", err)
	}
	asserter(t, blocks3[len(blocks3)-1])

	// Import a longer but lower total difficulty chain with some known data as prefix.
	if err := inserter(append(blocks, blocks2...), append(receipts, receipts2...)); err != nil {
		t.Fatalf("failed to insert chain data: %v", err)
	}
	// The head shouldn't change.
	asserter(t, blocks3[len(blocks3)-1])

	// Rollback the heavier chain and re-insert the longer chain again
	for i := 0; i < len(blocks3); i++ {
		rollback = append(rollback, blocks3[i].Hash())
	}
	chain.Rollback(rollback)

	if err := inserter(append(blocks, blocks2...), append(receipts, receipts2...)); err != nil {
		t.Fatalf("failed to insert chain data: %v", err)
	}
	asserter(t, blocks2[len(blocks2)-1])
}

// getLongAndShortChains returns two chains,
// A is longer, B is heavier
func getLongAndShortChains() (*BlockChain, []*types.Block, []*types.Block, error) {
	// Generate a canonical chain to act as the main dataset
	engine := cryptore.NewFaker()
	db := rawdb.NewMemoryDatabase()
	genesis := new(Genesis).MustCommit(db)

	// Generate and import the canonical chain,
	// Offset the time, to keep the difficulty low
	longChain, _ := GenerateChain(params.TestChainConfig, genesis, engine, db, 80, func(i int, b *BlockGen) {
		b.SetCoinbase(common.Address{1})
	})
	diskdb := rawdb.NewMemoryDatabase()
	new(Genesis).MustCommit(diskdb)

	chain, err := NewBlockChain(diskdb, nil, params.TestChainConfig, engine, vm.Config{}, nil)
	if err != nil {
		return nil, nil, nil, fmt.Errorf("failed to create tester chain: %v", err)
	}

	// Generate fork chain, make it shorter than canon, with common ancestor pretty early
	parentIndex := 3
	parent := longChain[parentIndex]
	heavyChain, _ := GenerateChain(params.TestChainConfig, parent, engine, db, 75, func(i int, b *BlockGen) {
		b.SetCoinbase(common.Address{2})
		b.OffsetTime(-9)
	})
	// Verify that the test is sane
	var (
		longerTd  = new(big.Int)
		shorterTd = new(big.Int)
	)
	for index, b := range longChain {
		longerTd.Add(longerTd, b.Difficulty())
		if index <= parentIndex {
			shorterTd.Add(shorterTd, b.Difficulty())
		}
	}
	for _, b := range heavyChain {
		shorterTd.Add(shorterTd, b.Difficulty())
	}
	if shorterTd.Cmp(longerTd) <= 0 {
		return nil, nil, nil, fmt.Errorf("Test is moot, heavyChain td (%v) must be larger than canon td (%v)", shorterTd, longerTd)
	}
	longerNum := longChain[len(longChain)-1].NumberU64()
	shorterNum := heavyChain[len(heavyChain)-1].NumberU64()
	if shorterNum >= longerNum {
		return nil, nil, nil, fmt.Errorf("Test is moot, heavyChain num (%v) must be lower than canon num (%v)", shorterNum, longerNum)
	}
	return chain, longChain, heavyChain, nil
}

// TestReorgToShorterRemovesCanonMapping tests that if we
// 1. Have a chain [0 ... N .. X]
// 2. Reorg to shorter but heavier chain [0 ... N ... Y]
// 3. Then there should be no canon mapping for the block at height X
func TestReorgToShorterRemovesCanonMapping(t *testing.T) {
	chain, canonblocks, sideblocks, err := getLongAndShortChains()
	if err != nil {
		t.Fatal(err)
	}
	if n, err := chain.InsertChain(canonblocks); err != nil {
		t.Fatalf("block %d: failed to insert into chain: %v", n, err)
	}
	canonNum := chain.CurrentBlock().NumberU64()
	_, err = chain.InsertChain(sideblocks)
	if err != nil {
		t.Errorf("Got error, %v", err)
	}
	head := chain.CurrentBlock()
	if got := sideblocks[len(sideblocks)-1].Hash(); got != head.Hash() {
		t.Fatalf("head wrong, expected %x got %x", head.Hash(), got)
	}
	// We have now inserted a sidechain.
	if blockByNum := chain.GetBlockByNumber(canonNum); blockByNum != nil {
		t.Errorf("expected block to be gone: %v", blockByNum.NumberU64())
	}
	if headerByNum := chain.GetHeaderByNumber(canonNum); headerByNum != nil {
		t.Errorf("expected header to be gone: %v", headerByNum.Number.Uint64())
	}
}

// TestReorgToShorterRemovesCanonMappingHeaderChain is the same scenario
// as TestReorgToShorterRemovesCanonMapping, but applied on headerchain
// imports -- that is, for fast sync
func TestReorgToShorterRemovesCanonMappingHeaderChain(t *testing.T) {
	chain, canonblocks, sideblocks, err := getLongAndShortChains()
	if err != nil {
		t.Fatal(err)
	}
	// Convert into headers
	canonHeaders := make([]*types.Header, len(canonblocks))
	for i, block := range canonblocks {
		canonHeaders[i] = block.Header()
	}
	if n, err := chain.InsertHeaderChain(canonHeaders, 0); err != nil {
		t.Fatalf("header %d: failed to insert into chain: %v", n, err)
	}
	canonNum := chain.CurrentHeader().Number.Uint64()
	sideHeaders := make([]*types.Header, len(sideblocks))
	for i, block := range sideblocks {
		sideHeaders[i] = block.Header()
	}
	if n, err := chain.InsertHeaderChain(sideHeaders, 0); err != nil {
		t.Fatalf("header %d: failed to insert into chain: %v", n, err)
	}
	head := chain.CurrentHeader()
	if got := sideblocks[len(sideblocks)-1].Hash(); got != head.Hash() {
		t.Fatalf("head wrong, expected %x got %x", head.Hash(), got)
	}
	// We have now inserted a sidechain.
	if blockByNum := chain.GetBlockByNumber(canonNum); blockByNum != nil {
		t.Errorf("expected block to be gone: %v", blockByNum.NumberU64())
	}
	if headerByNum := chain.GetHeaderByNumber(canonNum); headerByNum != nil {
		t.Errorf("expected header to be gone: %v", headerByNum.Number.Uint64())
	}
}

// Benchmarks large blocks with value transfers to non-existing accounts
func benchmarkLargeNumberOfValueToNonexisting(b *testing.B, numTxs, numBlocks int, recipientFn func(uint64) common.Address, dataFn func(uint64) []byte) {
<<<<<<< HEAD
	addr, err := common.HexToAddress("cbcc0011223344556677889900112233445566778899")
=======
	addr, err := common.HexToAddress("97000000000000000000000000000000000000c0de")
>>>>>>> 62470b02
	if err != nil {
		b.Error(err)
	}
	var (
		testBankKey, _  = crypto.HexToEDDSA("856a9af6b0b651dd2f43b5e12193652ec1701c4da6f1c0d2a366ac4b9dabc9433ef09e41ca129552bd2c029086d9b03604de872a3b3432041f0b5df32640f4fff3e5160c27e9cfb1eae29afaa950d53885c63a2bdca47e0e49a8f69896e632e4b23e9d956f51d2f90adf22dae8e922b99bbeddf50472f9a08908167d9eddce7077f0bf6b3baaab2ebe66a80e0b0466a4")
		testBankAddress = crypto.PubkeyToAddress(testBankKey.PublicKey)
		bankFunds       = big.NewInt(100000000000000000)
		gspec           = Genesis{
			Config: params.TestChainConfig,
			Alloc: GenesisAlloc{
				testBankAddress: {Balance: bankFunds},
				addr: {
					Code:    []byte{0x60, 0x01, 0x50},
					Balance: big.NewInt(0),
				}, // push 1, pop
			},
			EnergyLimit: 100e6, // 100 M
		}
		signer = types.NewNucleusSigner(gspec.Config.ChainID)
	)
	// Generate the original common chain segment and the two competing forks
	engine := cryptore.NewFaker()
	db := rawdb.NewMemoryDatabase()
	genesis := gspec.MustCommit(db)

	blockGenerator := func(i int, block *BlockGen) {
		block.SetCoinbase(common.Address{1})
		for txi := 0; txi < numTxs; txi++ {
			uniq := uint64(i*numTxs + txi)
			recipient := recipientFn(uniq)
			tx, err := types.SignTx(types.NewTransaction(uniq, recipient, big.NewInt(1), params.TxEnergy, big.NewInt(1), nil), signer, testBankKey)
			if err != nil {
				b.Error(err)
			}
			block.AddTx(tx)
		}
	}

	shared, _ := GenerateChain(params.TestChainConfig, genesis, engine, db, numBlocks, blockGenerator)
	b.StopTimer()
	b.ResetTimer()
	for i := 0; i < b.N; i++ {
		// Import the shared chain and the original canonical one
		diskdb := rawdb.NewMemoryDatabase()
		gspec.MustCommit(diskdb)

		chain, err := NewBlockChain(diskdb, nil, params.TestChainConfig, engine, vm.Config{}, nil)
		if err != nil {
			b.Fatalf("failed to create tester chain: %v", err)
		}
		b.StartTimer()
		if _, err := chain.InsertChain(shared); err != nil {
			b.Fatalf("failed to insert shared chain: %v", err)
		}
		b.StopTimer()
		if got := chain.CurrentBlock().Transactions().Len(); got != numTxs*numBlocks {
			b.Fatalf("Transactions were not included, expected %d, got %d", numTxs*numBlocks, got)

		}
	}
}

func BenchmarkBlockChain_1x1000ValueTransferToNonexisting(b *testing.B) {
	var (
		numTxs    = 1000
		numBlocks = 1
	)
	recipientFn := func(nonce uint64) common.Address {
		return common.BigToAddress(big.NewInt(0).SetUint64(1337 + nonce))
	}
	dataFn := func(nonce uint64) []byte {
		return nil
	}
	benchmarkLargeNumberOfValueToNonexisting(b, numTxs, numBlocks, recipientFn, dataFn)
}

func BenchmarkBlockChain_1x1000ValueTransferToExisting(b *testing.B) {
	var (
		numTxs    = 1000
		numBlocks = 1
	)
	b.StopTimer()
	b.ResetTimer()

	recipientFn := func(nonce uint64) common.Address {
		return common.BigToAddress(big.NewInt(0).SetUint64(1337))
	}
	dataFn := func(nonce uint64) []byte {
		return nil
	}
	benchmarkLargeNumberOfValueToNonexisting(b, numTxs, numBlocks, recipientFn, dataFn)
}

func BenchmarkBlockChain_1x1000Executions(b *testing.B) {
	var (
		numTxs    = 1000
		numBlocks = 1
	)
	b.StopTimer()
	b.ResetTimer()

	recipientFn := func(nonce uint64) common.Address {
		return common.BigToAddress(big.NewInt(0).SetUint64(0xc0de))
	}
	dataFn := func(nonce uint64) []byte {
		return nil
	}
	benchmarkLargeNumberOfValueToNonexisting(b, numTxs, numBlocks, recipientFn, dataFn)
}

// Tests that importing a some old blocks, where all blocks are before the
// pruning point.
// This internally leads to a sidechain import, since the blocks trigger an
// ErrPrunedAncestor error.
// This may e.g. happen if
//   1. Downloader rollbacks a batch of inserted blocks and exits
//   2. Downloader starts to sync again
//   3. The blocks fetched are all known and canonical blocks
func TestSideImportPrunedBlocks(t *testing.T) {
	// Generate a canonical chain to act as the main dataset
	engine := cryptore.NewFaker()
	db := rawdb.NewMemoryDatabase()
	genesis := new(Genesis).MustCommit(db)

	// Generate and import the canonical chain
	blocks, _ := GenerateChain(params.TestChainConfig, genesis, engine, db, 2*TriesInMemory, nil)
	diskdb := rawdb.NewMemoryDatabase()
	new(Genesis).MustCommit(diskdb)
	chain, err := NewBlockChain(diskdb, nil, params.TestChainConfig, engine, vm.Config{}, nil)
	if err != nil {
		t.Fatalf("failed to create tester chain: %v", err)
	}
	if n, err := chain.InsertChain(blocks); err != nil {
		t.Fatalf("block %d: failed to insert into chain: %v", n, err)
	}

	lastPrunedIndex := len(blocks) - TriesInMemory - 1
	lastPrunedBlock := blocks[lastPrunedIndex]

	// Verify pruning of lastPrunedBlock
	if chain.HasBlockAndState(lastPrunedBlock.Hash(), lastPrunedBlock.NumberU64()) {
		t.Errorf("Block %d not pruned", lastPrunedBlock.NumberU64())
	}
	firstNonPrunedBlock := blocks[len(blocks)-TriesInMemory]
	// Verify firstNonPrunedBlock is not pruned
	if !chain.HasBlockAndState(firstNonPrunedBlock.Hash(), firstNonPrunedBlock.NumberU64()) {
		t.Errorf("Block %d pruned", firstNonPrunedBlock.NumberU64())
	}
	// Now re-import some old blocks
	blockToReimport := blocks[5:8]
	_, err = chain.InsertChain(blockToReimport)
	if err != nil {
		t.Errorf("Got error, %v", err)
	}
}

// TestDeleteCreateRevert tests a weird state transition corner case that we hit
// while changing the internals of statedb. The workflow is that a contract is
// self destructed, then in a followup transaction (but same block) it's created
// again and the transaction reverted.
//
// The original statedb implementation flushed dirty objects to the tries after
// each transaction, so this works ok. The rework accumulated writes in memory
// first, but the journal wiped the entire state object on create-revert.
func TestDeleteCreateRevert(t *testing.T) {
	var (
		aa, err1 = common.HexToAddress("cb09000000000000000000000000000000000000aaaa")
		bb, err2 = common.HexToAddress("cb56000000000000000000000000000000000000bbbb")
		// Generate a canonical chain to act as the main dataset
		engine = cryptore.NewFaker()
		db     = rawdb.NewMemoryDatabase()

		// A sender who makes transactions, has some funds
		key, _  = crypto.HexToEDDSA("856a9af6b0b651dd2f43b5e12193652ec1701c4da6f1c0d2a366ac4b9dabc9433ef09e41ca129552bd2c029086d9b03604de872a3b3432041f0b5df32640f4fff3e5160c27e9cfb1eae29afaa950d53885c63a2bdca47e0e49a8f69896e632e4b23e9d956f51d2f90adf22dae8e922b99bbeddf50472f9a08908167d9eddce7077f0bf6b3baaab2ebe66a80e0b0466a4")
		address = crypto.PubkeyToAddress(key.PublicKey)
		funds   = big.NewInt(1000000000)
		gspec   = &Genesis{
			Config: params.TestChainConfig,
			Alloc: GenesisAlloc{
				address: {Balance: funds},
				// The address 0xAAAAA selfdestructs if called
				aa: {
					// Code needs to just selfdestruct
					Code:    []byte{byte(vm.PC), byte(vm.SELFDESTRUCT)},
					Nonce:   1,
					Balance: big.NewInt(0),
				},
				// The address 0xBBBB send 1 ore to 0xAAAA, then reverts
				bb: {
					Code: []byte{
						byte(vm.PC),          // [0]
						byte(vm.DUP1),        // [0,0]
						byte(vm.DUP1),        // [0,0,0]
						byte(vm.DUP1),        // [0,0,0,0]
						byte(vm.PUSH1), 0x01, // [0,0,0,0,1] (value)
						byte(vm.PUSH2), 0xaa, 0xaa, // [0,0,0,0,1, 0xaaaa]
						byte(vm.ENERGY),
						byte(vm.CALL),
						byte(vm.REVERT),
					},
					Balance: big.NewInt(1),
				},
			},
		}
		genesis = gspec.MustCommit(db)
	)
	if err1 != nil {
		t.Error(err1)
	}
	if err2 != nil {
		t.Error(err2)
	}
	blocks, _ := GenerateChain(params.TestChainConfig, genesis, engine, db, 1, func(i int, b *BlockGen) {
		b.SetCoinbase(common.Address{1})
		// One transaction to AAAA
		tx, _ := types.SignTx(types.NewTransaction(0, aa,
			big.NewInt(0), 50000, big.NewInt(1), nil), types.NewNucleusSigner(params.TestChainConfig.ChainID), key)
		b.AddTx(tx)
		// One transaction to BBBB
		tx, _ = types.SignTx(types.NewTransaction(1, bb,
			big.NewInt(0), 100000, big.NewInt(1), nil), types.NewNucleusSigner(params.TestChainConfig.ChainID), key)
		b.AddTx(tx)
	})
	// Import the canonical chain
	diskdb := rawdb.NewMemoryDatabase()
	gspec.MustCommit(diskdb)

	chain, err := NewBlockChain(diskdb, nil, params.TestChainConfig, engine, vm.Config{}, nil)
	if err != nil {
		t.Fatalf("failed to create tester chain: %v", err)
	}
	if n, err := chain.InsertChain(blocks); err != nil {
		t.Fatalf("block %d: failed to insert into chain: %v", n, err)
	}
}

// TestDeleteRecreateSlots tests a state-transition that contains both deletion
// and recreation of contract state.
// Contract A exists, has slots 1 and 2 set
// Tx 1: Selfdestruct A
// Tx 2: Re-create A, set slots 3 and 4
// Expected outcome is that _all_ slots are cleared from A, due to the selfdestruct,
// and then the new slots exist
func TestDeleteRecreateSlots(t *testing.T) {
	var (
		// Generate a canonical chain to act as the main dataset
		engine = cryptore.NewFaker()
		db     = rawdb.NewMemoryDatabase()
		// A sender who makes transactions, has some funds
		key, _    = crypto.HexToEDDSA("856a9af6b0b651dd2f43b5e12193652ec1701c4da6f1c0d2a366ac4b9dabc9433ef09e41ca129552bd2c029086d9b03604de872a3b3432041f0b5df32640f4fff3e5160c27e9cfb1eae29afaa950d53885c63a2bdca47e0e49a8f69896e632e4b23e9d956f51d2f90adf22dae8e922b99bbeddf50472f9a08908167d9eddce7077f0bf6b3baaab2ebe66a80e0b0466a4")
		address   = crypto.PubkeyToAddress(key.PublicKey)
		funds     = big.NewInt(1000000000)
		bb, _     = common.HexToAddress("53000000000000000000000000000000000000bbbb")
		aaStorage = make(map[common.Hash]common.Hash)          // Initial storage in AA
		aaCode    = []byte{byte(vm.PC), byte(vm.SELFDESTRUCT)} // Code for AA (simple selfdestruct)
	)
	// Populate two slots
	aaStorage[common.HexToHash("01")] = common.HexToHash("01")
	aaStorage[common.HexToHash("02")] = common.HexToHash("02")

	// The bb-code needs to CREATE2 the aa contract. It consists of
	// both initcode and deployment code
	// initcode:
	// 1. Set slots 3=3, 4=4,
	// 2. Return aaCode

	initCode := []byte{
		byte(vm.PUSH1), 0x3, // value
		byte(vm.PUSH1), 0x3, // location
		byte(vm.SSTORE),     // Set slot[3] = 1
		byte(vm.PUSH1), 0x4, // value
		byte(vm.PUSH1), 0x4, // location
		byte(vm.SSTORE), // Set slot[4] = 1
		// Slots are set, now return the code
		byte(vm.PUSH2), byte(vm.PC), byte(vm.SELFDESTRUCT), // Push code on stack
		byte(vm.PUSH1), 0x0, // memory start on stack
		byte(vm.MSTORE),
		// Code is now in memory.
		byte(vm.PUSH1), 0x2, // size
		byte(vm.PUSH1), byte(32 - 2), // offset
		byte(vm.RETURN),
	}
	if l := len(initCode); l > 32 {
		t.Fatalf("init code is too long for a pushx, need a more elaborate deployer")
	}
	bbCode := []byte{
		// Push initcode onto stack
		byte(vm.PUSH1) + byte(len(initCode)-1)}
	bbCode = append(bbCode, initCode...)
	bbCode = append(bbCode, []byte{
		byte(vm.PUSH1), 0x0, // memory start on stack
		byte(vm.MSTORE),
		byte(vm.PUSH1), 0x00, // salt
		byte(vm.PUSH1), byte(len(initCode)), // size
		byte(vm.PUSH1), byte(32 - len(initCode)), // offset
		byte(vm.PUSH1), 0x00, // endowment
		byte(vm.CREATE2),
	}...)

	initHash := crypto.Keccak256Hash(initCode)
	aa := crypto.CreateAddress2(bb, [32]byte{}, initHash[:])
	t.Logf("Destination address: %x\n", aa)

	gspec := &Genesis{
		Config: params.TestChainConfig,
		Alloc: GenesisAlloc{
			address: {Balance: funds},
			// The address 0xAAAAA selfdestructs if called
			aa: {
				// Code needs to just selfdestruct
				Code:    aaCode,
				Nonce:   1,
				Balance: big.NewInt(0),
				Storage: aaStorage,
			},
			// The contract BB recreates AA
			bb: {
				Code:    bbCode,
				Balance: big.NewInt(1),
			},
		},
	}
	genesis := gspec.MustCommit(db)
	signer := types.NewNucleusSigner(params.TestChainConfig.ChainID)
	blocks, _ := GenerateChain(params.TestChainConfig, genesis, engine, db, 1, func(i int, b *BlockGen) {
		b.SetCoinbase(common.Address{1})
		// One transaction to AA, to kill it
		tx, _ := types.SignTx(types.NewTransaction(0, aa,
			big.NewInt(0), 50000, big.NewInt(1), nil), signer, key)
		b.AddTx(tx)
		// One transaction to BB, to recreate AA
		tx, _ = types.SignTx(types.NewTransaction(1, bb,
			big.NewInt(0), 100000, big.NewInt(1), nil), signer, key)
		b.AddTx(tx)
	})
	// Import the canonical chain
	diskdb := rawdb.NewMemoryDatabase()
	gspec.MustCommit(diskdb)
	chain, err := NewBlockChain(diskdb, nil, params.TestChainConfig, engine, vm.Config{
		Debug:  true,
		Tracer: vm.NewJSONLogger(nil, os.Stdout),
	}, nil)
	if err != nil {
		t.Fatalf("failed to create tester chain: %v", err)
	}
	if n, err := chain.InsertChain(blocks); err != nil {
		t.Fatalf("block %d: failed to insert into chain: %v", n, err)
	}
	statedb, _ := chain.State()

	// If all is correct, then slot 1 and 2 are zero
	if got, exp := statedb.GetState(aa, common.HexToHash("01")), (common.Hash{}); got != exp {
		t.Errorf("got %x exp %x", got, exp)
	}
	if got, exp := statedb.GetState(aa, common.HexToHash("02")), (common.Hash{}); got != exp {
		t.Errorf("got %x exp %x", got, exp)
	}
	// Also, 3 and 4 should be set
	if got, exp := statedb.GetState(aa, common.HexToHash("03")), common.HexToHash("03"); got != exp {
		t.Fatalf("got %x exp %x", got, exp)
	}
	if got, exp := statedb.GetState(aa, common.HexToHash("04")), common.HexToHash("04"); got != exp {
		t.Fatalf("got %x exp %x", got, exp)
	}
}

// TestDeleteRecreateAccount tests a state-transition that contains deletion of a
// contract with storage, and a recreate of the same contract via a
// regular value-transfer
// Expected outcome is that _all_ slots are cleared from A
func TestDeleteRecreateAccount(t *testing.T) {
	var (
		// Generate a canonical chain to act as the main dataset
		engine = cryptore.NewFaker()
		db     = rawdb.NewMemoryDatabase()
		// A sender who makes transactions, has some funds
		key, _  = crypto.HexToEDDSA("856a9af6b0b651dd2f43b5e12193652ec1701c4da6f1c0d2a366ac4b9dabc9433ef09e41ca129552bd2c029086d9b03604de872a3b3432041f0b5df32640f4fff3e5160c27e9cfb1eae29afaa950d53885c63a2bdca47e0e49a8f69896e632e4b23e9d956f51d2f90adf22dae8e922b99bbeddf50472f9a08908167d9eddce7077f0bf6b3baaab2ebe66a80e0b0466a4")
		address = crypto.PubkeyToAddress(key.PublicKey)
		funds   = big.NewInt(1000000000)

		aa, _     = common.HexToAddress("917217d81b76bdd8707601e959454e3d776aee5f43")
		aaStorage = make(map[common.Hash]common.Hash)          // Initial storage in AA
		aaCode    = []byte{byte(vm.PC), byte(vm.SELFDESTRUCT)} // Code for AA (simple selfdestruct)
	)
	// Populate two slots
	aaStorage[common.HexToHash("01")] = common.HexToHash("01")
	aaStorage[common.HexToHash("02")] = common.HexToHash("02")

	gspec := &Genesis{
		Config: params.TestChainConfig,
		Alloc: GenesisAlloc{
			address: {Balance: funds},
			// The address 0xAAAAA selfdestructs if called
			aa: {
				// Code needs to just selfdestruct
				Code:    aaCode,
				Nonce:   1,
				Balance: big.NewInt(0),
				Storage: aaStorage,
			},
		},
	}
	genesis := gspec.MustCommit(db)
	signer := types.NewNucleusSigner(params.TestChainConfig.ChainID)

	blocks, _ := GenerateChain(params.TestChainConfig, genesis, engine, db, 1, func(i int, b *BlockGen) {
		b.SetCoinbase(common.Address{1})
		// One transaction to AA, to kill it
		tx, _ := types.SignTx(types.NewTransaction(0, aa,
			big.NewInt(0), 50000, big.NewInt(1), nil), signer, key)
		b.AddTx(tx)
		// One transaction to AA, to recreate it (but without storage
		tx, _ = types.SignTx(types.NewTransaction(1, aa,
			big.NewInt(1), 100000, big.NewInt(1), nil), signer, key)
		b.AddTx(tx)
	})
	// Import the canonical chain
	diskdb := rawdb.NewMemoryDatabase()
	gspec.MustCommit(diskdb)
	chain, err := NewBlockChain(diskdb, nil, params.TestChainConfig, engine, vm.Config{
		Debug:  true,
		Tracer: vm.NewJSONLogger(nil, os.Stdout),
	}, nil)
	if err != nil {
		t.Fatalf("failed to create tester chain: %v", err)
	}
	if n, err := chain.InsertChain(blocks); err != nil {
		t.Fatalf("block %d: failed to insert into chain: %v", n, err)
	}
	statedb, _ := chain.State()

	// If all is correct, then both slots are zero
	if got, exp := statedb.GetState(aa, common.HexToHash("01")), (common.Hash{}); got != exp {
		t.Errorf("got %x exp %x", got, exp)
	}
	if got, exp := statedb.GetState(aa, common.HexToHash("02")), (common.Hash{}); got != exp {
		t.Errorf("got %x exp %x", got, exp)
	}
}

// TestDeleteRecreateSlotsAcrossManyBlocks tests multiple state-transition that contains both deletion
// and recreation of contract state.
// Contract A exists, has slots 1 and 2 set
// Tx 1: Selfdestruct A
// Tx 2: Re-create A, set slots 3 and 4
// Expected outcome is that _all_ slots are cleared from A, due to the selfdestruct,
// and then the new slots exist
func TestDeleteRecreateSlotsAcrossManyBlocks(t *testing.T) {
	var (
		// Generate a canonical chain to act as the main dataset
		engine = cryptore.NewFaker()
		db     = rawdb.NewMemoryDatabase()
		// A sender who makes transactions, has some funds
		key, _    = crypto.HexToEDDSA("856a9af6b0b651dd2f43b5e12193652ec1701c4da6f1c0d2a366ac4b9dabc9433ef09e41ca129552bd2c029086d9b03604de872a3b3432041f0b5df32640f4fff3e5160c27e9cfb1eae29afaa950d53885c63a2bdca47e0e49a8f69896e632e4b23e9d956f51d2f90adf22dae8e922b99bbeddf50472f9a08908167d9eddce7077f0bf6b3baaab2ebe66a80e0b0466a4")
		address   = crypto.PubkeyToAddress(key.PublicKey)
		funds     = big.NewInt(1000000000)
		bb, _     = common.HexToAddress("53000000000000000000000000000000000000bbbb")
		aaStorage = make(map[common.Hash]common.Hash)          // Initial storage in AA
		aaCode    = []byte{byte(vm.PC), byte(vm.SELFDESTRUCT)} // Code for AA (simple selfdestruct)
	)
	// Populate two slots
	aaStorage[common.HexToHash("01")] = common.HexToHash("01")
	aaStorage[common.HexToHash("02")] = common.HexToHash("02")

	// The bb-code needs to CREATE2 the aa contract. It consists of
	// both initcode and deployment code
	// initcode:
	// 1. Set slots 3=blocknum+1, 4=4,
	// 2. Return aaCode

	initCode := []byte{
		byte(vm.PUSH1), 0x1, //
		byte(vm.NUMBER),     // value = number + 1
		byte(vm.ADD),        //
		byte(vm.PUSH1), 0x3, // location
		byte(vm.SSTORE),     // Set slot[3] = number + 1
		byte(vm.PUSH1), 0x4, // value
		byte(vm.PUSH1), 0x4, // location
		byte(vm.SSTORE), // Set slot[4] = 4
		// Slots are set, now return the code
		byte(vm.PUSH2), byte(vm.PC), byte(vm.SELFDESTRUCT), // Push code on stack
		byte(vm.PUSH1), 0x0, // memory start on stack
		byte(vm.MSTORE),
		// Code is now in memory.
		byte(vm.PUSH1), 0x2, // size
		byte(vm.PUSH1), byte(32 - 2), // offset
		byte(vm.RETURN),
	}
	if l := len(initCode); l > 32 {
		t.Fatalf("init code is too long for a pushx, need a more elaborate deployer")
	}
	bbCode := []byte{
		// Push initcode onto stack
		byte(vm.PUSH1) + byte(len(initCode)-1)}
	bbCode = append(bbCode, initCode...)
	bbCode = append(bbCode, []byte{
		byte(vm.PUSH1), 0x0, // memory start on stack
		byte(vm.MSTORE),
		byte(vm.PUSH1), 0x00, // salt
		byte(vm.PUSH1), byte(len(initCode)), // size
		byte(vm.PUSH1), byte(32 - len(initCode)), // offset
		byte(vm.PUSH1), 0x00, // endowment
		byte(vm.CREATE2),
	}...)

	initHash := crypto.Keccak256Hash(initCode)
	aa := crypto.CreateAddress2(bb, [32]byte{}, initHash[:])
	t.Logf("Destination address: %x\n", aa)
	gspec := &Genesis{
		Config: params.TestChainConfig,
		Alloc: GenesisAlloc{
			address: {Balance: funds},
			// The address 0xAAAAA selfdestructs if called
			aa: {
				// Code needs to just selfdestruct
				Code:    aaCode,
				Nonce:   1,
				Balance: big.NewInt(0),
				Storage: aaStorage,
			},
			// The contract BB recreates AA
			bb: {
				Code:    bbCode,
				Balance: big.NewInt(1),
			},
		},
	}
	genesis := gspec.MustCommit(db)
	var nonce uint64

	type expectation struct {
		exist    bool
		blocknum int
		values   map[int]int
	}
	var current = &expectation{
		exist:    true, // exists in genesis
		blocknum: 0,
		values:   map[int]int{1: 1, 2: 2},
	}
	var expectations []*expectation
	signer := types.NewNucleusSigner(params.TestChainConfig.ChainID)
	var newDestruct = func(e *expectation) *types.Transaction {
		tx, _ := types.SignTx(types.NewTransaction(nonce, aa,
			big.NewInt(0), 50000, big.NewInt(1), nil), signer, key)
		nonce++
		if e.exist {
			e.exist = false
			e.values = nil
		}
		t.Logf("block %d; adding destruct\n", e.blocknum)
		return tx
	}
	var newResurrect = func(e *expectation) *types.Transaction {
		tx, _ := types.SignTx(types.NewTransaction(nonce, bb,
			big.NewInt(0), 100000, big.NewInt(1), nil), signer, key)
		nonce++
		if !e.exist {
			e.exist = true
			e.values = map[int]int{3: e.blocknum + 1, 4: 4}
		}
		t.Logf("block %d; adding resurrect\n", e.blocknum)
		return tx
	}

	blocks, _ := GenerateChain(params.TestChainConfig, genesis, engine, db, 150, func(i int, b *BlockGen) {
		var exp = new(expectation)
		exp.blocknum = i + 1
		exp.values = make(map[int]int)
		for k, v := range current.values {
			exp.values[k] = v
		}
		exp.exist = current.exist

		b.SetCoinbase(common.Address{1})
		if i%2 == 0 {
			b.AddTx(newDestruct(exp))
		}
		if i%3 == 0 {
			b.AddTx(newResurrect(exp))
		}
		if i%5 == 0 {
			b.AddTx(newDestruct(exp))
		}
		if i%7 == 0 {
			b.AddTx(newResurrect(exp))
		}
		expectations = append(expectations, exp)
		current = exp
	})
	// Import the canonical chain
	diskdb := rawdb.NewMemoryDatabase()
	gspec.MustCommit(diskdb)
	chain, err := NewBlockChain(diskdb, nil, params.TestChainConfig, engine, vm.Config{
		//Debug:  true,
		//Tracer: vm.NewJSONLogger(nil, os.Stdout),
	}, nil)
	if err != nil {
		t.Fatalf("failed to create tester chain: %v", err)
	}
	var asHash = func(num int) common.Hash {
		return common.BytesToHash([]byte{byte(num)})
	}
	for i, block := range blocks {
		blockNum := i + 1
		if n, err := chain.InsertChain([]*types.Block{block}); err != nil {
			t.Fatalf("block %d: failed to insert into chain: %v", n, err)
		}
		statedb, _ := chain.State()
		// If all is correct, then slot 1 and 2 are zero
		if got, exp := statedb.GetState(aa, common.HexToHash("01")), (common.Hash{}); got != exp {
			t.Errorf("block %d, got %x exp %x", blockNum, got, exp)
		}
		if got, exp := statedb.GetState(aa, common.HexToHash("02")), (common.Hash{}); got != exp {
			t.Errorf("block %d, got %x exp %x", blockNum, got, exp)
		}
		exp := expectations[i]
		if exp.exist {
			if !statedb.Exist(aa) {
				t.Fatalf("block %d, expected %v to exist, it did not", blockNum, aa)
			}
			for slot, val := range exp.values {
				if gotValue, expValue := statedb.GetState(aa, asHash(slot)), asHash(val); gotValue != expValue {
					t.Fatalf("block %d, slot %d, got %x exp %x", blockNum, slot, gotValue, expValue)
				}
			}
		} else {
			if statedb.Exist(aa) {
				t.Fatalf("block %d, expected %v to not exist, it did", blockNum, aa)
			}
		}
	}
}

// TestInitThenFailCreateContract tests a pretty notorious case that happened
// on mainnet over blocks 7338108, 7338110 and 7338115.
// - Block 7338108: address e771789f5cccac282f23bb7add5690e1f6ca467c is initiated
//   with 0.001 ether (thus created but no code)
// - Block 7338110: a CREATE2 is attempted. The CREATE2 would deploy code on
//   the same address e771789f5cccac282f23bb7add5690e1f6ca467c. However, the
//   deployment fails due to OOG during initcode execution
// - Block 7338115: another tx checks the balance of
//   e771789f5cccac282f23bb7add5690e1f6ca467c, and the snapshotter returned it as
//   zero.
//
// The problem being that the snapshotter maintains a destructset, and adds items
// to the destructset in case something is created "onto" an existing item.
// We need to either roll back the snapDestructs, or not place it into snapDestructs
// in the first place.
//
func TestInitThenFailCreateContract(t *testing.T) {
	var (
		// Generate a canonical chain to act as the main dataset
		engine = cryptore.NewFaker()
		db     = rawdb.NewMemoryDatabase()
		// A sender who makes transactions, has some funds
		key, _  = crypto.HexToEDDSA("856a9af6b0b651dd2f43b5e12193652ec1701c4da6f1c0d2a366ac4b9dabc9433ef09e41ca129552bd2c029086d9b03604de872a3b3432041f0b5df32640f4fff3e5160c27e9cfb1eae29afaa950d53885c63a2bdca47e0e49a8f69896e632e4b23e9d956f51d2f90adf22dae8e922b99bbeddf50472f9a08908167d9eddce7077f0bf6b3baaab2ebe66a80e0b0466a4")
		address = crypto.PubkeyToAddress(key.PublicKey)
		funds   = big.NewInt(1000000000)
		bb, _   = common.HexToAddress("53000000000000000000000000000000000000bbbb")
	)

	// The bb-code needs to CREATE2 the aa contract. It consists of
	// both initcode and deployment code
	// initcode:
	// 1. If blocknum < 1, error out (e.g invalid opcode)
	// 2. else, return a snippet of code
	initCode := []byte{
		byte(vm.PUSH1), 0x1, // y (2)
		byte(vm.NUMBER), // x (number)
		byte(vm.GT),     // x > y?
		byte(vm.PUSH1), byte(0x8),
		byte(vm.JUMPI), // jump to label if number > 2
		byte(0xFE),     // illegal opcode
		byte(vm.JUMPDEST),
		byte(vm.PUSH1), 0x2, // size
		byte(vm.PUSH1), 0x0, // offset
		byte(vm.RETURN), // return 2 bytes of zero-code
	}
	if l := len(initCode); l > 32 {
		t.Fatalf("init code is too long for a pushx, need a more elaborate deployer")
	}
	bbCode := []byte{
		// Push initcode onto stack
		byte(vm.PUSH1) + byte(len(initCode)-1)}
	bbCode = append(bbCode, initCode...)
	bbCode = append(bbCode, []byte{
		byte(vm.PUSH1), 0x0, // memory start on stack
		byte(vm.MSTORE),
		byte(vm.PUSH1), 0x00, // salt
		byte(vm.PUSH1), byte(len(initCode)), // size
		byte(vm.PUSH1), byte(32 - len(initCode)), // offset
		byte(vm.PUSH1), 0x00, // endowment
		byte(vm.CREATE2),
	}...)

	initHash := crypto.Keccak256Hash(initCode)
	aa := crypto.CreateAddress2(bb, [32]byte{}, initHash[:])
	t.Logf("Destination address: %x\n", aa)

	gspec := &Genesis{
		Config: params.TestChainConfig,
		Alloc: GenesisAlloc{
			address: {Balance: funds},
			// The address aa has some funds
			aa: {Balance: big.NewInt(100000)},
			// The contract BB tries to create code onto AA
			bb: {
				Code:    bbCode,
				Balance: big.NewInt(1),
			},
		},
	}
	genesis := gspec.MustCommit(db)
	nonce := uint64(0)
	signer := types.NewNucleusSigner(params.TestChainConfig.ChainID)
	blocks, _ := GenerateChain(params.TestChainConfig, genesis, engine, db, 4, func(i int, b *BlockGen) {
		b.SetCoinbase(common.Address{1})
		// One transaction to BB
		tx, _ := types.SignTx(types.NewTransaction(nonce, bb,
			big.NewInt(0), 100000, big.NewInt(1), nil), signer, key)
		b.AddTx(tx)
		nonce++
	})

	// Import the canonical chain
	diskdb := rawdb.NewMemoryDatabase()
	gspec.MustCommit(diskdb)
	chain, err := NewBlockChain(diskdb, nil, params.TestChainConfig, engine, vm.Config{
		//Debug:  true,
		//Tracer: vm.NewJSONLogger(nil, os.Stdout),
	}, nil)
	if err != nil {
		t.Fatalf("failed to create tester chain: %v", err)
	}
	statedb, _ := chain.State()
	if got, exp := statedb.GetBalance(aa), big.NewInt(100000); got.Cmp(exp) != 0 {
		t.Fatalf("Genesis err, got %v exp %v", got, exp)
	}
	// First block tries to create, but fails
	{
		block := blocks[0]
		if _, err := chain.InsertChain([]*types.Block{blocks[0]}); err != nil {
			t.Fatalf("block %d: failed to insert into chain: %v", block.NumberU64(), err)
		}
		statedb, _ = chain.State()
		if got, exp := statedb.GetBalance(aa), big.NewInt(100000); got.Cmp(exp) != 0 {
			t.Fatalf("block %d: got %v exp %v", block.NumberU64(), got, exp)
		}
	}
	// Import the rest of the blocks
	for _, block := range blocks[1:] {
		if _, err := chain.InsertChain([]*types.Block{block}); err != nil {
			t.Fatalf("block %d: failed to insert into chain: %v", block.NumberU64(), err)
		}
	}
}<|MERGE_RESOLUTION|>--- conflicted
+++ resolved
@@ -2119,11 +2119,7 @@
 
 // Benchmarks large blocks with value transfers to non-existing accounts
 func benchmarkLargeNumberOfValueToNonexisting(b *testing.B, numTxs, numBlocks int, recipientFn func(uint64) common.Address, dataFn func(uint64) []byte) {
-<<<<<<< HEAD
 	addr, err := common.HexToAddress("cbcc0011223344556677889900112233445566778899")
-=======
-	addr, err := common.HexToAddress("97000000000000000000000000000000000000c0de")
->>>>>>> 62470b02
 	if err != nil {
 		b.Error(err)
 	}
