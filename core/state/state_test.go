// Copyright 2014 The go-core Authors
// This file is part of the go-core library.
//
// The go-core library is free software: you can redistribute it and/or modify
// it under the terms of the GNU Lesser General Public License as published by
// the Free Software Foundation, either version 3 of the License, or
// (at your option) any later version.
//
// The go-core library is distributed in the hope that it will be useful,
// but WITHOUT ANY WARRANTY; without even the implied warranty of
// MERCHANTABILITY or FITNESS FOR A PARTICULAR PURPOSE. See the
// GNU Lesser General Public License for more details.
//
// You should have received a copy of the GNU Lesser General Public License
// along with the go-core library. If not, see <http://www.gnu.org/licenses/>.

package state

import (
	"bytes"
	"math/big"
	"testing"

	"github.com/core-coin/go-core/common"
	"github.com/core-coin/go-core/core/rawdb"
	"github.com/core-coin/go-core/crypto"
	"github.com/core-coin/go-core/xccdb"
)

var toAddr = common.BytesToAddress

type stateTest struct {
	db    xccdb.Database
	state *StateDB
}

func newStateTest() *stateTest {
	db := rawdb.NewMemoryDatabase()
	sdb, _ := New(common.Hash{}, NewDatabase(db), nil)
	return &stateTest{db: db, state: sdb}
}

func TestDump(t *testing.T) {
	s := newStateTest()
	addr1, _ := common.HexToAddress("cb160000000000000000000000000000000000000102")
	addr2, _ := common.HexToAddress("cb970000000000000000000000000000000000000002")
	addr3, _ := common.HexToAddress("cb270000000000000000000000000000000000000001")
	// generate a few entries
	obj1 := s.state.GetOrNewStateObject(addr1)
	obj1.AddBalance(big.NewInt(22))
<<<<<<< HEAD
	obj2 := s.state.GetOrNewStateObject(toAddr([]byte{0x01, 0x02}))
	obj2.SetCode(crypto.SHA3Hash([]byte{3, 3, 3, 3, 3, 3, 3}), []byte{3, 3, 3, 3, 3, 3, 3})
	obj3 := s.state.GetOrNewStateObject(toAddr([]byte{0x02}))
=======
	obj2 := s.state.GetOrNewStateObject(addr2)
	obj2.SetCode(crypto.Keccak256Hash([]byte{3, 3, 3, 3, 3, 3, 3}), []byte{3, 3, 3, 3, 3, 3, 3})
	obj3 := s.state.GetOrNewStateObject(addr3)
>>>>>>> d1d989a0
	obj3.SetBalance(big.NewInt(44))

	// write some of them to the trie
	s.state.updateStateObject(obj1)
	s.state.updateStateObject(obj2)
	s.state.Commit(false)

	// check that dump contains the state objects that are in trie
	got := string(s.state.Dump(false, false, true))
	want := `{
<<<<<<< HEAD
    "root": "fa4329951cc8bcd4c2e29c3b57415e124543bf06773ea5600dfe29d8afe0c13b",
=======
    "root": "95a9f13431e866f3062ff44fb1556bc9199fda48f146d1f18f1e4a352a5dc94e",
>>>>>>> d1d989a0
    "accounts": {
        "cb160000000000000000000000000000000000000102": {
            "balance": "22",
            "nonce": 0,
            "root": "56e81f171bcc55a6ff8345e692c0f86e5b48e01b996cadc001622fb5e363b421",
            "codeHash": "a7ffc6f8bf1ed76651c14756a061d662f580ff4de43b49fa82d80a4b80f8434a"
        },
        "cb270000000000000000000000000000000000000001": {
            "balance": "44",
            "nonce": 0,
            "root": "56e81f171bcc55a6ff8345e692c0f86e5b48e01b996cadc001622fb5e363b421",
            "codeHash": "a7ffc6f8bf1ed76651c14756a061d662f580ff4de43b49fa82d80a4b80f8434a"
        },
        "cb970000000000000000000000000000000000000002": {
            "balance": "0",
            "nonce": 0,
            "root": "56e81f171bcc55a6ff8345e692c0f86e5b48e01b996cadc001622fb5e363b421",
            "codeHash": "cfcb3d7d60805bfaf13773e5c87df8a37d509ebbf8c717f01ed867b3864f77a2",
            "code": "03030303030303"
        }
    }
}`
	if got != want {
		t.Errorf("dump mismatch:\ngot: %s\nwant: %s\n", got, want)
	}
}

func TestNull(t *testing.T) {
	s := newStateTest()
	address, err := common.HexToAddress("cb9300000000823140710bf13990e4500136726d8b55")
	if err != nil {
		t.Error(err)
	}
	s.state.CreateAccount(address)
	//value := common.FromHex("0x823140710bf13990e4500136726d8b55")
	var value common.Hash

	s.state.SetState(address, common.Hash{}, value)
	s.state.Commit(false)

	if value := s.state.GetState(address, common.Hash{}); value != (common.Hash{}) {
		t.Errorf("expected empty current value, got %x", value)
	}
	if value := s.state.GetCommittedState(address, common.Hash{}); value != (common.Hash{}) {
		t.Errorf("expected empty committed value, got %x", value)
	}
}

func TestSnapshot(t *testing.T) {
	stateobjaddr := toAddr([]byte("aa"))
	var storageaddr common.Hash
	data1 := common.BytesToHash([]byte{42})
	data2 := common.BytesToHash([]byte{43})
	s := newStateTest()

	// snapshot the genesis state
	genesis := s.state.Snapshot()

	// set initial state object value
	s.state.SetState(stateobjaddr, storageaddr, data1)
	snapshot := s.state.Snapshot()

	// set a new state object value, revert it and ensure correct content
	s.state.SetState(stateobjaddr, storageaddr, data2)
	s.state.RevertToSnapshot(snapshot)

	if v := s.state.GetState(stateobjaddr, storageaddr); v != data1 {
		t.Errorf("wrong storage value %v, want %v", v, data1)
	}
	if v := s.state.GetCommittedState(stateobjaddr, storageaddr); v != (common.Hash{}) {
		t.Errorf("wrong committed storage value %v, want %v", v, common.Hash{})
	}

	// revert up to the genesis state and ensure correct content
	s.state.RevertToSnapshot(genesis)
	if v := s.state.GetState(stateobjaddr, storageaddr); v != (common.Hash{}) {
		t.Errorf("wrong storage value %v, want %v", v, common.Hash{})
	}
	if v := s.state.GetCommittedState(stateobjaddr, storageaddr); v != (common.Hash{}) {
		t.Errorf("wrong committed storage value %v, want %v", v, common.Hash{})
	}
}

func TestSnapshotEmpty(t *testing.T) {
	s := newStateTest()
	s.state.RevertToSnapshot(s.state.Snapshot())
}

func TestSnapshot2(t *testing.T) {
	state, _ := New(common.Hash{}, NewDatabase(rawdb.NewMemoryDatabase()), nil)

	stateobjaddr0 := toAddr([]byte("so0"))
	stateobjaddr1 := toAddr([]byte("so1"))
	var storageaddr common.Hash

	data0 := common.BytesToHash([]byte{17})
	data1 := common.BytesToHash([]byte{18})

	state.SetState(stateobjaddr0, storageaddr, data0)
	state.SetState(stateobjaddr1, storageaddr, data1)

	// db, trie are already non-empty values
	so0 := state.getStateObject(stateobjaddr0)
	so0.SetBalance(big.NewInt(42))
	so0.SetNonce(43)
	so0.SetCode(crypto.SHA3Hash([]byte{'c', 'a', 'f', 'e'}), []byte{'c', 'a', 'f', 'e'})
	so0.suicided = false
	so0.deleted = false
	state.setStateObject(so0)

	root, _ := state.Commit(false)
	state.Reset(root)

	// and one with deleted == true
	so1 := state.getStateObject(stateobjaddr1)
	so1.SetBalance(big.NewInt(52))
	so1.SetNonce(53)
	so1.SetCode(crypto.SHA3Hash([]byte{'c', 'a', 'f', 'e', '2'}), []byte{'c', 'a', 'f', 'e', '2'})
	so1.suicided = true
	so1.deleted = true
	state.setStateObject(so1)

	so1 = state.getStateObject(stateobjaddr1)
	if so1 != nil {
		t.Fatalf("deleted object not nil when getting")
	}

	snapshot := state.Snapshot()
	state.RevertToSnapshot(snapshot)

	so0Restored := state.getStateObject(stateobjaddr0)
	// Update lazily-loaded values before comparing.
	so0Restored.GetState(state.db, storageaddr)
	so0Restored.Code(state.db)
	// non-deleted is equal (restored)
	compareStateObjects(so0Restored, so0, t)

	// deleted should be nil, both before and after restore of state copy
	so1Restored := state.getStateObject(stateobjaddr1)
	if so1Restored != nil {
		t.Fatalf("deleted object not nil after restoring snapshot: %+v", so1Restored)
	}
}

func compareStateObjects(so0, so1 *stateObject, t *testing.T) {
	if so0.Address() != so1.Address() {
		t.Fatalf("Address mismatch: have %v, want %v", so0.address, so1.address)
	}
	if so0.Balance().Cmp(so1.Balance()) != 0 {
		t.Fatalf("Balance mismatch: have %v, want %v", so0.Balance(), so1.Balance())
	}
	if so0.Nonce() != so1.Nonce() {
		t.Fatalf("Nonce mismatch: have %v, want %v", so0.Nonce(), so1.Nonce())
	}
	if so0.data.Root != so1.data.Root {
		t.Errorf("Root mismatch: have %x, want %x", so0.data.Root[:], so1.data.Root[:])
	}
	if !bytes.Equal(so0.CodeHash(), so1.CodeHash()) {
		t.Fatalf("CodeHash mismatch: have %v, want %v", so0.CodeHash(), so1.CodeHash())
	}
	if !bytes.Equal(so0.code, so1.code) {
		t.Fatalf("Code mismatch: have %v, want %v", so0.code, so1.code)
	}

	if len(so1.dirtyStorage) != len(so0.dirtyStorage) {
		t.Errorf("Dirty storage size mismatch: have %d, want %d", len(so1.dirtyStorage), len(so0.dirtyStorage))
	}
	for k, v := range so1.dirtyStorage {
		if so0.dirtyStorage[k] != v {
			t.Errorf("Dirty storage key %x mismatch: have %v, want %v", k, so0.dirtyStorage[k], v)
		}
	}
	for k, v := range so0.dirtyStorage {
		if so1.dirtyStorage[k] != v {
			t.Errorf("Dirty storage key %x mismatch: have %v, want none.", k, v)
		}
	}
	if len(so1.originStorage) != len(so0.originStorage) {
		t.Errorf("Origin storage size mismatch: have %d, want %d", len(so1.originStorage), len(so0.originStorage))
	}
	for k, v := range so1.originStorage {
		if so0.originStorage[k] != v {
			t.Errorf("Origin storage key %x mismatch: have %v, want %v", k, so0.originStorage[k], v)
		}
	}
	for k, v := range so0.originStorage {
		if so1.originStorage[k] != v {
			t.Errorf("Origin storage key %x mismatch: have %v, want none.", k, v)
		}
	}
}<|MERGE_RESOLUTION|>--- conflicted
+++ resolved
@@ -48,15 +48,9 @@
 	// generate a few entries
 	obj1 := s.state.GetOrNewStateObject(addr1)
 	obj1.AddBalance(big.NewInt(22))
-<<<<<<< HEAD
-	obj2 := s.state.GetOrNewStateObject(toAddr([]byte{0x01, 0x02}))
+	obj2 := s.state.GetOrNewStateObject(addr2)
 	obj2.SetCode(crypto.SHA3Hash([]byte{3, 3, 3, 3, 3, 3, 3}), []byte{3, 3, 3, 3, 3, 3, 3})
-	obj3 := s.state.GetOrNewStateObject(toAddr([]byte{0x02}))
-=======
-	obj2 := s.state.GetOrNewStateObject(addr2)
-	obj2.SetCode(crypto.Keccak256Hash([]byte{3, 3, 3, 3, 3, 3, 3}), []byte{3, 3, 3, 3, 3, 3, 3})
 	obj3 := s.state.GetOrNewStateObject(addr3)
->>>>>>> d1d989a0
 	obj3.SetBalance(big.NewInt(44))
 
 	// write some of them to the trie
@@ -67,11 +61,7 @@
 	// check that dump contains the state objects that are in trie
 	got := string(s.state.Dump(false, false, true))
 	want := `{
-<<<<<<< HEAD
-    "root": "fa4329951cc8bcd4c2e29c3b57415e124543bf06773ea5600dfe29d8afe0c13b",
-=======
     "root": "95a9f13431e866f3062ff44fb1556bc9199fda48f146d1f18f1e4a352a5dc94e",
->>>>>>> d1d989a0
     "accounts": {
         "cb160000000000000000000000000000000000000102": {
             "balance": "22",
