// Copyright 2016 The go-core Authors
// This file is part of the go-core library.
//
// The go-core library is free software: you can redistribute it and/or modify
// it under the terms of the GNU Lesser General Public License as published by
// the Free Software Foundation, either version 3 of the License, or
// (at your option) any later version.
//
// The go-core library is distributed in the hope that it will be useful,
// but WITHOUT ANY WARRANTY; without even the implied warranty of
// MERCHANTABILITY or FITNESS FOR A PARTICULAR PURPOSE. See the
// GNU Lesser General Public License for more details.
//
// You should have received a copy of the GNU Lesser General Public License
// along with the go-core library. If not, see <http://www.gnu.org/licenses/>.

package state

import (
	"bytes"
	"encoding/binary"
	"fmt"
	"math"
	"math/big"
	"math/rand"
	"reflect"
	"strings"
	"sync"
	"testing"
	"testing/quick"

	"github.com/core-coin/go-core/common"
	"github.com/core-coin/go-core/core/rawdb"
	"github.com/core-coin/go-core/core/types"
)

// Tests that updating a state trie does not leak any database writes prior to
// actually committing the state.
func TestUpdateLeaks(t *testing.T) {
	// Create an empty state database
	db := rawdb.NewMemoryDatabase()
	state, _ := New(common.Hash{}, NewDatabase(db), nil)

	// Update it with some accounts
	for i := byte(0); i < 255; i++ {
		addr := common.BytesToAddress([]byte{i})
		state.AddBalance(addr, big.NewInt(int64(11*i)))
		state.SetNonce(addr, uint64(42*i))
		if i%2 == 0 {
			state.SetState(addr, common.BytesToHash([]byte{i, i, i}), common.BytesToHash([]byte{i, i, i, i}))
		}
		if i%3 == 0 {
			state.SetCode(addr, []byte{i, i, i, i, i})
		}
	}

	root := state.IntermediateRoot(false)
	if err := state.Database().TrieDB().Commit(root, false); err != nil {
		t.Errorf("can not commit trie %v to persistent database", root.Hex())
	}

	// Ensure that no data was leaked into the database
	it := db.NewIterator()
	for it.Next() {
		t.Errorf("State leaked into database: %x -> %x", it.Key(), it.Value())
	}
	it.Release()
}

// Tests that no intermediate state of an object is stored into the database,
// only the one right before the commit.
func TestIntermediateLeaks(t *testing.T) {
	// Create two state databases, one transitioning to the final state, the other final from the beginning
	transDb := rawdb.NewMemoryDatabase()
	finalDb := rawdb.NewMemoryDatabase()
	transState, _ := New(common.Hash{}, NewDatabase(transDb), nil)
	finalState, _ := New(common.Hash{}, NewDatabase(finalDb), nil)

	modify := func(state *StateDB, addr common.Address, i, tweak byte) {
		state.SetBalance(addr, big.NewInt(int64(11*i)+int64(tweak)))
		state.SetNonce(addr, uint64(42*i+tweak))
		if i%2 == 0 {
			state.SetState(addr, common.Hash{i, i, i, 0}, common.Hash{})
			state.SetState(addr, common.Hash{i, i, i, tweak}, common.Hash{i, i, i, i, tweak})
		}
		if i%3 == 0 {
			state.SetCode(addr, []byte{i, i, i, i, i, tweak})
		}
	}

	// Modify the transient state.
	for i := byte(0); i < 255; i++ {
		modify(transState, common.Address{i}, i, 0)
	}
	// Write modifications to trie.
	transState.IntermediateRoot(false)

	// Overwrite all the data with new values in the transient database.
	for i := byte(0); i < 255; i++ {
		modify(transState, common.Address{i}, i, 99)
		modify(finalState, common.Address{i}, i, 99)
	}

	// Commit and cross check the databases.
	transRoot, err := transState.Commit(false)
	if err != nil {
		t.Fatalf("failed to commit transition state: %v", err)
	}
	if err = transState.Database().TrieDB().Commit(transRoot, false); err != nil {
		t.Errorf("can not commit trie %v to persistent database", transRoot.Hex())
	}

	finalRoot, err := finalState.Commit(false)
	if err != nil {
		t.Fatalf("failed to commit final state: %v", err)
	}
	if err = finalState.Database().TrieDB().Commit(finalRoot, false); err != nil {
		t.Errorf("can not commit trie %v to persistent database", finalRoot.Hex())
	}

	it := finalDb.NewIterator()
	for it.Next() {
		key, fvalue := it.Key(), it.Value()
		tvalue, err := transDb.Get(key)
		if err != nil {
			t.Errorf("entry missing from the transition database: %x -> %x", key, fvalue)
		}
		if !bytes.Equal(fvalue, tvalue) {
			t.Errorf("the value associate key %x is mismatch,: %x in transition database ,%x in final database", key, tvalue, fvalue)
		}
	}
	it.Release()

	it = transDb.NewIterator()
	for it.Next() {
		key, tvalue := it.Key(), it.Value()
		fvalue, err := finalDb.Get(key)
		if err != nil {
			t.Errorf("extra entry in the transition database: %x -> %x", key, it.Value())
		}
		if !bytes.Equal(fvalue, tvalue) {
			t.Errorf("the value associate key %x is mismatch,: %x in transition database ,%x in final database", key, tvalue, fvalue)
		}
	}
}

// TestCopy tests that copying a statedb object indeed makes the original and
// the copy independent of each other. This test is a regression test against
// https://github.com/core-coin/go-core/pull/15549.
func TestCopy(t *testing.T) {
	// Create a random state test to copy and modify "independently"
	orig, _ := New(common.Hash{}, NewDatabase(rawdb.NewMemoryDatabase()), nil)

	for i := byte(0); i < 255; i++ {
		obj := orig.GetOrNewStateObject(common.BytesToAddress([]byte{i}))
		obj.AddBalance(big.NewInt(int64(i)))
		orig.updateStateObject(obj)
	}
	orig.Finalise(false)

	// Copy the state
	copy := orig.Copy()

	// Copy the copy state
	ccopy := copy.Copy()

	// modify all in memory
	for i := byte(0); i < 255; i++ {
		origObj := orig.GetOrNewStateObject(common.BytesToAddress([]byte{i}))
		copyObj := copy.GetOrNewStateObject(common.BytesToAddress([]byte{i}))
		ccopyObj := ccopy.GetOrNewStateObject(common.BytesToAddress([]byte{i}))

		origObj.AddBalance(big.NewInt(2 * int64(i)))
		copyObj.AddBalance(big.NewInt(3 * int64(i)))
		ccopyObj.AddBalance(big.NewInt(4 * int64(i)))

		orig.updateStateObject(origObj)
		copy.updateStateObject(copyObj)
		ccopy.updateStateObject(copyObj)
	}

	// Finalise the changes on all concurrently
	finalise := func(wg *sync.WaitGroup, db *StateDB) {
		defer wg.Done()
		db.Finalise(true)
	}

	var wg sync.WaitGroup
	wg.Add(3)
	go finalise(&wg, orig)
	go finalise(&wg, copy)
	go finalise(&wg, ccopy)
	wg.Wait()

	// Verify that the three states have been updated independently
	for i := byte(0); i < 255; i++ {
		origObj := orig.GetOrNewStateObject(common.BytesToAddress([]byte{i}))
		copyObj := copy.GetOrNewStateObject(common.BytesToAddress([]byte{i}))
		ccopyObj := ccopy.GetOrNewStateObject(common.BytesToAddress([]byte{i}))

		if want := big.NewInt(3 * int64(i)); origObj.Balance().Cmp(want) != 0 {
			t.Errorf("orig obj %d: balance mismatch: have %v, want %v", i, origObj.Balance(), want)
		}
		if want := big.NewInt(4 * int64(i)); copyObj.Balance().Cmp(want) != 0 {
			t.Errorf("copy obj %d: balance mismatch: have %v, want %v", i, copyObj.Balance(), want)
		}
		if want := big.NewInt(5 * int64(i)); ccopyObj.Balance().Cmp(want) != 0 {
			t.Errorf("copy obj %d: balance mismatch: have %v, want %v", i, ccopyObj.Balance(), want)
		}
	}
}

func TestSnapshotRandom(t *testing.T) {
	config := &quick.Config{MaxCount: 1000}
	err := quick.Check((*snapshotTest).run, config)
	if cerr, ok := err.(*quick.CheckError); ok {
		test := cerr.In[0].(*snapshotTest)
		t.Errorf("%v:\n%s", test.err, test)
	} else if err != nil {
		t.Error(err)
	}
}

// A snapshotTest checks that reverting StateDB snapshots properly undoes all changes
// captured by the snapshot. Instances of this test with pseudorandom content are created
// by Generate.
//
// The test works as follows:
//
// A new state is created and all actions are applied to it. Several snapshots are taken
// in between actions. The test then reverts each snapshot. For each snapshot the actions
// leading up to it are replayed on a fresh, empty state. The behaviour of all public
// accessor methods on the reverted state must match the return value of the equivalent
// methods on the replayed state.
type snapshotTest struct {
	addrs     []common.Address // all account addresses
	actions   []testAction     // modifications to the state
	snapshots []int            // actions indexes at which snapshot is taken
	err       error            // failure details are reported through this field
}

type testAction struct {
	name   string
	fn     func(testAction, *StateDB)
	args   []int64
	noAddr bool
}

// newTestAction creates a random action that changes state.
func newTestAction(addr common.Address, r *rand.Rand) testAction {
	actions := []testAction{
		{
			name: "SetBalance",
			fn: func(a testAction, s *StateDB) {
				s.SetBalance(addr, big.NewInt(a.args[0]))
			},
			args: make([]int64, 1),
		},
		{
			name: "AddBalance",
			fn: func(a testAction, s *StateDB) {
				s.AddBalance(addr, big.NewInt(a.args[0]))
			},
			args: make([]int64, 1),
		},
		{
			name: "SetNonce",
			fn: func(a testAction, s *StateDB) {
				s.SetNonce(addr, uint64(a.args[0]))
			},
			args: make([]int64, 1),
		},
		{
			name: "SetState",
			fn: func(a testAction, s *StateDB) {
				var key, val common.Hash
				binary.BigEndian.PutUint16(key[:], uint16(a.args[0]))
				binary.BigEndian.PutUint16(val[:], uint16(a.args[1]))
				s.SetState(addr, key, val)
			},
			args: make([]int64, 2),
		},
		{
			name: "SetCode",
			fn: func(a testAction, s *StateDB) {
				code := make([]byte, 16)
				binary.BigEndian.PutUint64(code, uint64(a.args[0]))
				binary.BigEndian.PutUint64(code[8:], uint64(a.args[1]))
				s.SetCode(addr, code)
			},
			args: make([]int64, 2),
		},
		{
			name: "CreateAccount",
			fn: func(a testAction, s *StateDB) {
				s.CreateAccount(addr)
			},
		},
		{
			name: "Suicide",
			fn: func(a testAction, s *StateDB) {
				s.Suicide(addr)
			},
		},
		{
			name: "AddRefund",
			fn: func(a testAction, s *StateDB) {
				s.AddRefund(uint64(a.args[0]))
			},
			args:   make([]int64, 1),
			noAddr: true,
		},
		{
			name: "AddLog",
			fn: func(a testAction, s *StateDB) {
				data := make([]byte, 2)
				binary.BigEndian.PutUint16(data, uint16(a.args[0]))
				s.AddLog(&types.Log{Address: addr, Data: data})
			},
			args: make([]int64, 1),
		},
		{
			name: "AddPreimage",
			fn: func(a testAction, s *StateDB) {
				preimage := []byte{1}
				hash := common.BytesToHash(preimage)
				s.AddPreimage(hash, preimage)
			},
			args: make([]int64, 1),
		},
	}
	action := actions[r.Intn(len(actions))]
	var nameargs []string
	if !action.noAddr {
		nameargs = append(nameargs, addr.Hex())
	}
	for i := range action.args {
		action.args[i] = rand.Int63n(100)
		nameargs = append(nameargs, fmt.Sprint(action.args[i]))
	}
	action.name += strings.Join(nameargs, ", ")
	return action
}

// Generate returns a new snapshot test of the given size. All randomness is
// derived from r.
func (*snapshotTest) Generate(r *rand.Rand, size int) reflect.Value {
	// Generate random actions.
	addrs := make([]common.Address, 50)
	for i := range addrs {
		addrs[i][0] = byte(i)
	}
	actions := make([]testAction, size)
	for i := range actions {
		addr := addrs[r.Intn(len(addrs))]
		actions[i] = newTestAction(addr, r)
	}
	// Generate snapshot indexes.
	nsnapshots := int(math.Sqrt(float64(size)))
	if size > 0 && nsnapshots == 0 {
		nsnapshots = 1
	}
	snapshots := make([]int, nsnapshots)
	snaplen := len(actions) / nsnapshots
	for i := range snapshots {
		// Try to place the snapshots some number of actions apart from each other.
		snapshots[i] = (i * snaplen) + r.Intn(snaplen)
	}
	return reflect.ValueOf(&snapshotTest{addrs, actions, snapshots, nil})
}

func (test *snapshotTest) String() string {
	out := new(bytes.Buffer)
	sindex := 0
	for i, action := range test.actions {
		if len(test.snapshots) > sindex && i == test.snapshots[sindex] {
			fmt.Fprintf(out, "---- snapshot %d ----\n", sindex)
			sindex++
		}
		fmt.Fprintf(out, "%4d: %s\n", i, action.name)
	}
	return out.String()
}

func (test *snapshotTest) run() bool {
	// Run all actions and create snapshots.
	var (
		state, _     = New(common.Hash{}, NewDatabase(rawdb.NewMemoryDatabase()), nil)
		snapshotRevs = make([]int, len(test.snapshots))
		sindex       = 0
	)
	for i, action := range test.actions {
		if len(test.snapshots) > sindex && i == test.snapshots[sindex] {
			snapshotRevs[sindex] = state.Snapshot()
			sindex++
		}
		action.fn(action, state)
	}
	// Revert all snapshots in reverse order. Each revert must yield a state
	// that is equivalent to fresh state with all actions up the snapshot applied.
	for sindex--; sindex >= 0; sindex-- {
		checkstate, _ := New(common.Hash{}, state.Database(), nil)
		for _, action := range test.actions[:test.snapshots[sindex]] {
			action.fn(action, checkstate)
		}
		state.RevertToSnapshot(snapshotRevs[sindex])
		if err := test.checkEqual(state, checkstate); err != nil {
			test.err = fmt.Errorf("state mismatch after revert to snapshot %d\n%v", sindex, err)
			return false
		}
	}
	return true
}

// checkEqual checks that methods of state and checkstate return the same values.
func (test *snapshotTest) checkEqual(state, checkstate *StateDB) error {
	for _, addr := range test.addrs {
		var err error
		checkeq := func(op string, a, b interface{}) bool {
			if err == nil && !reflect.DeepEqual(a, b) {
				err = fmt.Errorf("got %s(%s) == %v, want %v", op, addr.Hex(), a, b)
				return false
			}
			return true
		}
		// Check basic accessor methods.
		checkeq("Exist", state.Exist(addr), checkstate.Exist(addr))
		checkeq("HasSuicided", state.HasSuicided(addr), checkstate.HasSuicided(addr))
		checkeq("GetBalance", state.GetBalance(addr), checkstate.GetBalance(addr))
		checkeq("GetNonce", state.GetNonce(addr), checkstate.GetNonce(addr))
		checkeq("GetCode", state.GetCode(addr), checkstate.GetCode(addr))
		checkeq("GetCodeHash", state.GetCodeHash(addr), checkstate.GetCodeHash(addr))
		checkeq("GetCodeSize", state.GetCodeSize(addr), checkstate.GetCodeSize(addr))
		// Check storage.
		if obj := state.getStateObject(addr); obj != nil {
			state.ForEachStorage(addr, func(key, value common.Hash) bool {
				return checkeq("GetState("+key.Hex()+")", checkstate.GetState(addr, key), value)
			})
			checkstate.ForEachStorage(addr, func(key, value common.Hash) bool {
				return checkeq("GetState("+key.Hex()+")", checkstate.GetState(addr, key), value)
			})
		}
		if err != nil {
			return err
		}
	}

	if state.GetRefund() != checkstate.GetRefund() {
		return fmt.Errorf("got GetRefund() == %d, want GetRefund() == %d",
			state.GetRefund(), checkstate.GetRefund())
	}
	if !reflect.DeepEqual(state.GetLogs(common.Hash{}), checkstate.GetLogs(common.Hash{})) {
		return fmt.Errorf("got GetLogs(common.Hash{}) == %v, want GetLogs(common.Hash{}) == %v",
			state.GetLogs(common.Hash{}), checkstate.GetLogs(common.Hash{}))
	}
	return nil
}

func TestTouchDelete(t *testing.T) {
	s := newStateTest()
	s.state.GetOrNewStateObject(common.Address{})
	root, _ := s.state.Commit(false)
	s.state.Reset(root)

	snapshot := s.state.Snapshot()
	s.state.AddBalance(common.Address{}, new(big.Int))

	if len(s.state.journal.dirties) != 1 {
		t.Fatal("expected one dirty state object")
	}
	s.state.RevertToSnapshot(snapshot)
	if len(s.state.journal.dirties) != 0 {
		t.Fatal("expected no dirty state object")
	}
}

// TestCopyOfCopy tests that modified objects are carried over to the copy, and the copy of the copy.
// See https://github.com/core-coin/go-core/pull/15225#issuecomment-380191512
func TestCopyOfCopy(t *testing.T) {
<<<<<<< HEAD
	state, _ := New(common.Hash{}, NewDatabase(rawdb.NewMemoryDatabase()))
	addr, err := common.HexToAddress("cb09000000000000000000000000000000000000aaaa")
=======
	state, _ := New(common.Hash{}, NewDatabase(rawdb.NewMemoryDatabase()), nil)
	addr, err := common.HexToAddress("57000000000000000000000000000000000000aaaa")
>>>>>>> 62470b02
	if err != nil {
		t.Error(err)
	}
	state.SetBalance(addr, big.NewInt(42))

	if got := state.Copy().GetBalance(addr).Uint64(); got != 42 {
		t.Fatalf("1st copy fail, expected 42, got %v", got)
	}
	if got := state.Copy().Copy().GetBalance(addr).Uint64(); got != 42 {
		t.Fatalf("2nd copy fail, expected 42, got %v", got)
	}
}

// Tests a regression where committing a copy lost some internal meta information,
// leading to corrupted subsequent copies.
//
// See https://github.com/core-coin/go-core/issues/20106.
func TestCopyCommitCopy(t *testing.T) {
	state, _ := New(common.Hash{}, NewDatabase(rawdb.NewMemoryDatabase()), nil)

	// Create an account and check if the retrieved balance is correct
	addr, err := common.HexToAddress("cb31affeaffeaffeaffeaffeaffeaffeaffeaffeaffe")
	if err != nil {
		t.Error(err)
	}
	skey := common.HexToHash("aaa")
	sval := common.HexToHash("bbb")

	state.SetBalance(addr, big.NewInt(42)) // Change the account trie
	state.SetCode(addr, []byte("hello"))   // Change an external metadata
	state.SetState(addr, skey, sval)       // Change the storage trie

	if balance := state.GetBalance(addr); balance.Cmp(big.NewInt(42)) != 0 {
		t.Fatalf("initial balance mismatch: have %v, want %v", balance, 42)
	}
	if code := state.GetCode(addr); !bytes.Equal(code, []byte("hello")) {
		t.Fatalf("initial code mismatch: have %x, want %x", code, []byte("hello"))
	}
	if val := state.GetState(addr, skey); val != sval {
		t.Fatalf("initial non-committed storage slot mismatch: have %x, want %x", val, sval)
	}
	if val := state.GetCommittedState(addr, skey); val != (common.Hash{}) {
		t.Fatalf("initial committed storage slot mismatch: have %x, want %x", val, common.Hash{})
	}
	// Copy the non-committed state database and check pre/post commit balance
	copyOne := state.Copy()
	if balance := copyOne.GetBalance(addr); balance.Cmp(big.NewInt(42)) != 0 {
		t.Fatalf("first copy pre-commit balance mismatch: have %v, want %v", balance, 42)
	}
	if code := copyOne.GetCode(addr); !bytes.Equal(code, []byte("hello")) {
		t.Fatalf("first copy pre-commit code mismatch: have %x, want %x", code, []byte("hello"))
	}
	if val := copyOne.GetState(addr, skey); val != sval {
		t.Fatalf("first copy pre-commit non-committed storage slot mismatch: have %x, want %x", val, sval)
	}
	if val := copyOne.GetCommittedState(addr, skey); val != (common.Hash{}) {
		t.Fatalf("first copy pre-commit committed storage slot mismatch: have %x, want %x", val, common.Hash{})
	}

	copyOne.Commit(false)
	if balance := copyOne.GetBalance(addr); balance.Cmp(big.NewInt(42)) != 0 {
		t.Fatalf("first copy post-commit balance mismatch: have %v, want %v", balance, 42)
	}
	if code := copyOne.GetCode(addr); !bytes.Equal(code, []byte("hello")) {
		t.Fatalf("first copy post-commit code mismatch: have %x, want %x", code, []byte("hello"))
	}
	if val := copyOne.GetState(addr, skey); val != sval {
		t.Fatalf("first copy post-commit non-committed storage slot mismatch: have %x, want %x", val, sval)
	}
	if val := copyOne.GetCommittedState(addr, skey); val != sval {
		t.Fatalf("first copy post-commit committed storage slot mismatch: have %x, want %x", val, sval)
	}
	// Copy the copy and check the balance once more
	copyTwo := copyOne.Copy()
	if balance := copyTwo.GetBalance(addr); balance.Cmp(big.NewInt(42)) != 0 {
		t.Fatalf("second copy balance mismatch: have %v, want %v", balance, 42)
	}
	if code := copyTwo.GetCode(addr); !bytes.Equal(code, []byte("hello")) {
		t.Fatalf("second copy code mismatch: have %x, want %x", code, []byte("hello"))
	}
	if val := copyTwo.GetState(addr, skey); val != sval {
		t.Fatalf("second copy non-committed storage slot mismatch: have %x, want %x", val, sval)
	}
	if val := copyTwo.GetCommittedState(addr, skey); val != sval {
		t.Fatalf("second copy post-commit committed storage slot mismatch: have %x, want %x", val, sval)
	}
}

// Tests a regression where committing a copy lost some internal meta information,
// leading to corrupted subsequent copies.
//
// See https://github.com/core-coin/go-core/issues/20106.
func TestCopyCopyCommitCopy(t *testing.T) {
	state, _ := New(common.Hash{}, NewDatabase(rawdb.NewMemoryDatabase()), nil)

	// Create an account and check if the retrieved balance is correct
	addr, err := common.HexToAddress("cb31affeaffeaffeaffeaffeaffeaffeaffeaffeaffe")
	if err != nil {
		t.Error(err)
	}
	skey := common.HexToHash("aaa")
	sval := common.HexToHash("bbb")

	state.SetBalance(addr, big.NewInt(42)) // Change the account trie
	state.SetCode(addr, []byte("hello"))   // Change an external metadata
	state.SetState(addr, skey, sval)       // Change the storage trie

	if balance := state.GetBalance(addr); balance.Cmp(big.NewInt(42)) != 0 {
		t.Fatalf("initial balance mismatch: have %v, want %v", balance, 42)
	}
	if code := state.GetCode(addr); !bytes.Equal(code, []byte("hello")) {
		t.Fatalf("initial code mismatch: have %x, want %x", code, []byte("hello"))
	}
	if val := state.GetState(addr, skey); val != sval {
		t.Fatalf("initial non-committed storage slot mismatch: have %x, want %x", val, sval)
	}
	if val := state.GetCommittedState(addr, skey); val != (common.Hash{}) {
		t.Fatalf("initial committed storage slot mismatch: have %x, want %x", val, common.Hash{})
	}
	// Copy the non-committed state database and check pre/post commit balance
	copyOne := state.Copy()
	if balance := copyOne.GetBalance(addr); balance.Cmp(big.NewInt(42)) != 0 {
		t.Fatalf("first copy balance mismatch: have %v, want %v", balance, 42)
	}
	if code := copyOne.GetCode(addr); !bytes.Equal(code, []byte("hello")) {
		t.Fatalf("first copy code mismatch: have %x, want %x", code, []byte("hello"))
	}
	if val := copyOne.GetState(addr, skey); val != sval {
		t.Fatalf("first copy non-committed storage slot mismatch: have %x, want %x", val, sval)
	}
	if val := copyOne.GetCommittedState(addr, skey); val != (common.Hash{}) {
		t.Fatalf("first copy committed storage slot mismatch: have %x, want %x", val, common.Hash{})
	}
	// Copy the copy and check the balance once more
	copyTwo := copyOne.Copy()
	if balance := copyTwo.GetBalance(addr); balance.Cmp(big.NewInt(42)) != 0 {
		t.Fatalf("second copy pre-commit balance mismatch: have %v, want %v", balance, 42)
	}
	if code := copyTwo.GetCode(addr); !bytes.Equal(code, []byte("hello")) {
		t.Fatalf("second copy pre-commit code mismatch: have %x, want %x", code, []byte("hello"))
	}
	if val := copyTwo.GetState(addr, skey); val != sval {
		t.Fatalf("second copy pre-commit non-committed storage slot mismatch: have %x, want %x", val, sval)
	}
	if val := copyTwo.GetCommittedState(addr, skey); val != (common.Hash{}) {
		t.Fatalf("second copy pre-commit committed storage slot mismatch: have %x, want %x", val, common.Hash{})
	}
	copyTwo.Commit(false)
	if balance := copyTwo.GetBalance(addr); balance.Cmp(big.NewInt(42)) != 0 {
		t.Fatalf("second copy post-commit balance mismatch: have %v, want %v", balance, 42)
	}
	if code := copyTwo.GetCode(addr); !bytes.Equal(code, []byte("hello")) {
		t.Fatalf("second copy post-commit code mismatch: have %x, want %x", code, []byte("hello"))
	}
	if val := copyTwo.GetState(addr, skey); val != sval {
		t.Fatalf("second copy post-commit non-committed storage slot mismatch: have %x, want %x", val, sval)
	}
	if val := copyTwo.GetCommittedState(addr, skey); val != sval {
		t.Fatalf("second copy post-commit committed storage slot mismatch: have %x, want %x", val, sval)
	}
	// Copy the copy-copy and check the balance once more
	copyThree := copyTwo.Copy()
	if balance := copyThree.GetBalance(addr); balance.Cmp(big.NewInt(42)) != 0 {
		t.Fatalf("third copy balance mismatch: have %v, want %v", balance, 42)
	}
	if code := copyThree.GetCode(addr); !bytes.Equal(code, []byte("hello")) {
		t.Fatalf("third copy code mismatch: have %x, want %x", code, []byte("hello"))
	}
	if val := copyThree.GetState(addr, skey); val != sval {
		t.Fatalf("third copy non-committed storage slot mismatch: have %x, want %x", val, sval)
	}
	if val := copyThree.GetCommittedState(addr, skey); val != sval {
		t.Fatalf("third copy committed storage slot mismatch: have %x, want %x", val, sval)
	}
}

// TestDeleteCreateRevert tests a weird state transition corner case that we hit
// while changing the internals of statedb. The workflow is that a contract is
// self destructed, then in a followup transaction (but same block) it's created
// again and the transaction reverted.
//
// The original statedb implementation flushed dirty objects to the tries after
// each transaction, so this works ok. The rework accumulated writes in memory
// first, but the journal wiped the entire state object on create-revert.
func TestDeleteCreateRevert(t *testing.T) {
	// Create an initial state with a single contract
	state, _ := New(common.Hash{}, NewDatabase(rawdb.NewMemoryDatabase()), nil)

	addr := toAddr([]byte("so"))
	state.SetBalance(addr, big.NewInt(1))

	root, _ := state.Commit(false)
	state.Reset(root)

	// Simulate self-destructing in one transaction, then create-reverting in another
	state.Suicide(addr)
	state.Finalise(true)

	id := state.Snapshot()
	state.SetBalance(addr, big.NewInt(2))
	state.RevertToSnapshot(id)

	// Commit the entire state and make sure we don't crash and have the correct state
	root, _ = state.Commit(true)
	state.Reset(root)

	if state.getStateObject(addr) != nil {
		t.Fatalf("self-destructed contract came alive")
	}
}<|MERGE_RESOLUTION|>--- conflicted
+++ resolved
@@ -477,13 +477,8 @@
 // TestCopyOfCopy tests that modified objects are carried over to the copy, and the copy of the copy.
 // See https://github.com/core-coin/go-core/pull/15225#issuecomment-380191512
 func TestCopyOfCopy(t *testing.T) {
-<<<<<<< HEAD
-	state, _ := New(common.Hash{}, NewDatabase(rawdb.NewMemoryDatabase()))
+	state, _ := New(common.Hash{}, NewDatabase(rawdb.NewMemoryDatabase()), nil)
 	addr, err := common.HexToAddress("cb09000000000000000000000000000000000000aaaa")
-=======
-	state, _ := New(common.Hash{}, NewDatabase(rawdb.NewMemoryDatabase()), nil)
-	addr, err := common.HexToAddress("57000000000000000000000000000000000000aaaa")
->>>>>>> 62470b02
 	if err != nil {
 		t.Error(err)
 	}
