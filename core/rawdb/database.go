// Copyright 2018 by the Authors
// This file is part of the go-core library.
//
// The go-core library is free software: you can redistribute it and/or modify
// it under the terms of the GNU Lesser General Public License as published by
// the Free Software Foundation, either version 3 of the License, or
// (at your option) any later version.
//
// The go-core library is distributed in the hope that it will be useful,
// but WITHOUT ANY WARRANTY; without even the implied warranty of
// MERCHANTABILITY or FITNESS FOR A PARTICULAR PURPOSE. See the
// GNU Lesser General Public License for more details.
//
// You should have received a copy of the GNU Lesser General Public License
// along with the go-core library. If not, see <http://www.gnu.org/licenses/>.

package rawdb

import (
	"bytes"
	"errors"
	"fmt"
	"os"
	"time"

	"github.com/core-coin/go-core/common"
	"github.com/core-coin/go-core/log"
	"github.com/core-coin/go-core/xcbdb"
	"github.com/core-coin/go-core/xcbdb/leveldb"
	"github.com/core-coin/go-core/xcbdb/memorydb"
	"github.com/olekukonko/tablewriter"
)

// freezerdb is a database wrapper that enabled freezer data retrievals.
type freezerdb struct {
	xcbdb.KeyValueStore
	xcbdb.AncientStore
}

// Close implements io.Closer, closing both the fast key-value store as well as
// the slow ancient tables.
func (frdb *freezerdb) Close() error {
	var errs []error
	if err := frdb.KeyValueStore.Close(); err != nil {
		errs = append(errs, err)
	}
	if err := frdb.AncientStore.Close(); err != nil {
		errs = append(errs, err)
	}
	if len(errs) != 0 {
		return fmt.Errorf("%v", errs)
	}
	return nil
}

// nofreezedb is a database wrapper that disables freezer data retrievals.
type nofreezedb struct {
	xcbdb.KeyValueStore
}

// HasAncient returns an error as we don't have a backing chain freezer.
func (db *nofreezedb) HasAncient(kind string, number uint64) (bool, error) {
	return false, errNotSupported
}

// Ancient returns an error as we don't have a backing chain freezer.
func (db *nofreezedb) Ancient(kind string, number uint64) ([]byte, error) {
	return nil, errNotSupported
}

// Ancients returns an error as we don't have a backing chain freezer.
func (db *nofreezedb) Ancients() (uint64, error) {
	return 0, errNotSupported
}

// AncientSize returns an error as we don't have a backing chain freezer.
func (db *nofreezedb) AncientSize(kind string) (uint64, error) {
	return 0, errNotSupported
}

// AppendAncient returns an error as we don't have a backing chain freezer.
func (db *nofreezedb) AppendAncient(number uint64, hash, header, body, receipts, td []byte) error {
	return errNotSupported
}

// TruncateAncients returns an error as we don't have a backing chain freezer.
func (db *nofreezedb) TruncateAncients(items uint64) error {
	return errNotSupported
}

// Sync returns an error as we don't have a backing chain freezer.
func (db *nofreezedb) Sync() error {
	return errNotSupported
}

// NewDatabase creates a high level database on top of a given key-value data
// store without a freezer moving immutable chain segments into cold storage.
func NewDatabase(db xcbdb.KeyValueStore) xcbdb.Database {
	return &nofreezedb{
		KeyValueStore: db,
	}
}

// NewDatabaseWithFreezer creates a high level database on top of a given key-
// value data store with a freezer moving immutable chain segments into cold
// storage.
func NewDatabaseWithFreezer(db xcbdb.KeyValueStore, freezer string, namespace string) (xcbdb.Database, error) {
	// Create the idle freezer instance
	frdb, err := newFreezer(freezer, namespace)
	if err != nil {
		return nil, err
	}
	// Since the freezer can be stored separately from the user's key-value database,
	// there's a fairly high probability that the user requests invalid combinations
	// of the freezer and database. Ensure that we don't shoot ourselves in the foot
	// by serving up conflicting data, leading to both datastores getting corrupted.
	//
	//   - If both the freezer and key-value store is empty (no genesis), we just
	//     initialized a new empty freezer, so everything's fine.
	//   - If the key-value store is empty, but the freezer is not, we need to make
	//     sure the user's genesis matches the freezer. That will be checked in the
	//     blockchain, since we don't have the genesis block here (nor should we at
	//     this point care, the key-value/freezer combo is valid).
	//   - If neither the key-value store nor the freezer is empty, cross validate
	//     the genesis hashes to make sure they are compatible. If they are, also
	//     ensure that there's no gap between the freezer and sunsequently leveldb.
	//   - If the key-value store is not empty, but the freezer is we might just be
	//     upgrading to the freezer release, or we might have had a small chain and
	//     not frozen anything yet. Ensure that no blocks are missing yet from the
	//     key-value store, since that would mean we already had an old freezer.

	// If the genesis hash is empty, we have a new key-value store, so nothing to
	// validate in this method. If, however, the genesis hash is not nil, compare
	// it to the freezer content.
	if kvgenesis, _ := db.Get(headerHashKey(0)); len(kvgenesis) > 0 {
		if frozen, _ := frdb.Ancients(); frozen > 0 {
			// If the freezer already contains something, ensure that the genesis blocks
			// match, otherwise we might mix up freezers across chains and destroy both
			// the freezer and the key-value store.
			if frgenesis, _ := frdb.Ancient(freezerHashTable, 0); !bytes.Equal(kvgenesis, frgenesis) {
				return nil, fmt.Errorf("genesis mismatch: %#x (leveldb) != %#x (ancients)", kvgenesis, frgenesis)
			}
			// Key-value store and freezer belong to the same network. Ensure that they
			// are contiguous, otherwise we might end up with a non-functional freezer.
			if kvhash, _ := db.Get(headerHashKey(frozen)); len(kvhash) == 0 {
				// Subsequent header after the freezer limit is missing from the database.
				// Reject startup is the database has a more recent head.
				if *ReadHeaderNumber(db, ReadHeadHeaderHash(db)) > frozen-1 {
					return nil, fmt.Errorf("gap (#%d) in the chain between ancients and leveldb", frozen)
				}
				// Database contains only older data than the freezer, this happens if the
				// state was wiped and reinited from an existing freezer.
			}
			// Otherwise, key-value store continues where the freezer left off, all is fine.
			// We might have duplicate blocks (crash after freezer write but before key-value
			// store deletion, but that's fine).
		} else {
			// If the freezer is empty, ensure nothing was moved yet from the key-value
			// store, otherwise we'll end up missing data. We check block #1 to decide
			// if we froze anything previously or not, but do take care of databases with
			// only the genesis block.
			if ReadHeadHeaderHash(db) != common.BytesToHash(kvgenesis) {
				// Key-value store contains more data than the genesis block, make sure we
				// didn't freeze anything yet.
				if kvblob, _ := db.Get(headerHashKey(1)); len(kvblob) == 0 {
					return nil, errors.New("ancient chain segments already extracted, please set --datadir.ancient to the correct path")
				}
				// Block #1 is still in the database, we're allowed to init a new feezer
			}
			// Otherwise, the head header is still the genesis, we're allowed to init a new
			// feezer.
		}
	}
	// Freezer is consistent with the key-value database, permit combining the two
	go frdb.freeze(db)

	return &freezerdb{
		KeyValueStore: db,
		AncientStore:  frdb,
	}, nil
}

// NewMemoryDatabase creates an ephemeral in-memory key-value database without a
// freezer moving immutable chain segments into cold storage.
func NewMemoryDatabase() xcbdb.Database {
	return NewDatabase(memorydb.New())
}

// NewMemoryDatabaseWithCap creates an ephemeral in-memory key-value database
// with an initial starting capacity, but without a freezer moving immutable
// chain segments into cold storage.
func NewMemoryDatabaseWithCap(size int) xcbdb.Database {
	return NewDatabase(memorydb.NewWithCap(size))
}

// NewLevelDBDatabase creates a persistent key-value database without a freezer
// moving immutable chain segments into cold storage.
func NewLevelDBDatabase(file string, cache int, handles int, namespace string) (xcbdb.Database, error) {
	db, err := leveldb.New(file, cache, handles, namespace)
	if err != nil {
		return nil, err
	}
	return NewDatabase(db), nil
}

// NewLevelDBDatabaseWithFreezer creates a persistent key-value database with a
// freezer moving immutable chain segments into cold storage.
func NewLevelDBDatabaseWithFreezer(file string, cache int, handles int, freezer string, namespace string) (xcbdb.Database, error) {
	kvdb, err := leveldb.New(file, cache, handles, namespace)
	if err != nil {
		return nil, err
	}
	frdb, err := NewDatabaseWithFreezer(kvdb, freezer, namespace)
	if err != nil {
		kvdb.Close()
		return nil, err
	}
	return frdb, nil
}

type counter uint64

func (c counter) String() string {
	return fmt.Sprintf("%d", c)
}

func (c counter) Percentage(current uint64) string {
	return fmt.Sprintf("%d", current*100/uint64(c))
}

// stat stores sizes and count for a parameter
type stat struct {
	size  common.StorageSize
	count counter
}

// Add size to the stat and increase the counter by 1
func (s *stat) Add(size common.StorageSize) {
	s.size += size
	s.count++
}

func (s *stat) Size() string {
	return s.size.String()
}

func (s *stat) Count() string {
	return s.count.String()
}

// InspectDatabase traverses the entire database and checks the size
// of all different categories of data.
func InspectDatabase(db xcbdb.Database) error {
	it := db.NewIterator()
	defer it.Release()

	var (
		count  int64
		start  = time.Now()
		logged = time.Now()

		// Key-value store statistics
<<<<<<< HEAD
		headers         stat
		bodies          stat
		receipts        stat
		tds             stat
		numHashPairings stat
		hashNumPairings stat
		tries           stat
		codes           stat
		txLookups       stat
		accountSnaps    stat
		storageSnaps    stat
		preimages       stat
		bloomBits       stat
		cliqueSnaps     stat
=======
		total           common.StorageSize
		headerSize      common.StorageSize
		bodySize        common.StorageSize
		receiptSize     common.StorageSize
		tdSize          common.StorageSize
		numHashPairing  common.StorageSize
		hashNumPairing  common.StorageSize
		trieSize        common.StorageSize
		codeSize        common.StorageSize
		txlookupSize    common.StorageSize
		accountSnapSize common.StorageSize
		storageSnapSize common.StorageSize
		preimageSize    common.StorageSize
		bloomBitsSize   common.StorageSize
		cliqueSnapsSize common.StorageSize
>>>>>>> 5cb2c29f

		// Ancient store statistics
		ancientHeadersSize  common.StorageSize
		ancientBodiesSize   common.StorageSize
		ancientReceiptsSize common.StorageSize
		ancientTdsSize      common.StorageSize
		ancientHashesSize   common.StorageSize

		// Les statistic
		chtTrieNodes   stat
		bloomTrieNodes stat

		// Meta- and unaccounted data
		metadata    stat
		unaccounted stat

		// Totals
		total common.StorageSize
	)
	// Inspect key-value database first.
	for it.Next() {
		var (
			key  = it.Key()
			size = common.StorageSize(len(key) + len(it.Value()))
		)
		total += size
		switch {
		case bytes.HasPrefix(key, headerPrefix) && len(key) == (len(headerPrefix)+8+common.HashLength):
			headers.Add(size)
		case bytes.HasPrefix(key, blockBodyPrefix) && len(key) == (len(blockBodyPrefix)+8+common.HashLength):
			bodies.Add(size)
		case bytes.HasPrefix(key, blockReceiptsPrefix) && len(key) == (len(blockReceiptsPrefix)+8+common.HashLength):
			receipts.Add(size)
		case bytes.HasPrefix(key, headerPrefix) && bytes.HasSuffix(key, headerTDSuffix):
			tds.Add(size)
		case bytes.HasPrefix(key, headerPrefix) && bytes.HasSuffix(key, headerHashSuffix):
			numHashPairings.Add(size)
		case bytes.HasPrefix(key, headerNumberPrefix) && len(key) == (len(headerNumberPrefix)+common.HashLength):
			hashNumPairings.Add(size)
		case len(key) == common.HashLength:
			tries.Add(size)
		case bytes.HasPrefix(key, codePrefix) && len(key) == len(codePrefix)+common.HashLength:
			codes.Add(size)
		case bytes.HasPrefix(key, txLookupPrefix) && len(key) == (len(txLookupPrefix)+common.HashLength):
			txLookups.Add(size)
		case bytes.HasPrefix(key, SnapshotAccountPrefix) && len(key) == (len(SnapshotAccountPrefix)+common.HashLength):
			accountSnaps.Add(size)
		case bytes.HasPrefix(key, SnapshotStoragePrefix) && len(key) == (len(SnapshotStoragePrefix)+2*common.HashLength):
			storageSnaps.Add(size)
		case bytes.HasPrefix(key, preimagePrefix) && len(key) == (len(preimagePrefix)+common.HashLength):
			preimages.Add(size)
		case bytes.HasPrefix(key, bloomBitsPrefix) && len(key) == (len(bloomBitsPrefix)+10+common.HashLength):
			bloomBits.Add(size)
		case bytes.HasPrefix(key, []byte("clique-")) && len(key) == 7+common.HashLength:
			cliqueSnaps.Add(size)
		case bytes.HasPrefix(key, []byte("cht-")) && len(key) == 4+common.HashLength:
			chtTrieNodes.Add(size)
		case bytes.HasPrefix(key, []byte("blt-")) && len(key) == 4+common.HashLength:
<<<<<<< HEAD
			bloomTrieNodes.Add(size)
=======
			bloomTrieNodes += size
		case bytes.HasPrefix(key, codePrefix) && len(key) == len(codePrefix)+common.HashLength:
			codeSize += size
		case len(key) == common.HashLength:
			trieSize += size
>>>>>>> 5cb2c29f
		default:
			var accounted bool
			for _, meta := range [][]byte{databaseVerisionKey, headHeaderKey, headBlockKey, headFastBlockKey, fastTrieProgressKey} {
				if bytes.Equal(key, meta) {
					metadata.Add(size)
					accounted = true
					break
				}
			}
			if !accounted {
				unaccounted.Add(size)
			}
		}
		count++
		if count%1000 == 0 && time.Since(logged) > 8*time.Second {
			log.Info("Inspecting database", "count", count, "elapsed", common.PrettyDuration(time.Since(start)))
			logged = time.Now()
		}
	}
	// Inspect append-only file store then.
	ancientSizes := []*common.StorageSize{&ancientHeadersSize, &ancientBodiesSize, &ancientReceiptsSize, &ancientHashesSize, &ancientTdsSize}
	for i, category := range []string{freezerHeaderTable, freezerBodiesTable, freezerReceiptTable, freezerHashTable, freezerDifficultyTable} {
		if size, err := db.AncientSize(category); err == nil {
			*ancientSizes[i] += common.StorageSize(size)
			total += common.StorageSize(size)
		}
	}
	// Get number of ancient rows inside the freezer
	ancients := counter(0)
	if count, err := db.Ancients(); err == nil {
		ancients = counter(count)
	}
	// Display the database statistic.
	stats := [][]string{
<<<<<<< HEAD
		{"Key-Value store", "Headers", headers.Size(), headers.Count()},
		{"Key-Value store", "Bodies", bodies.Size(), bodies.Count()},
		{"Key-Value store", "Receipt lists", receipts.Size(), receipts.Count()},
		{"Key-Value store", "Difficulties", tds.Size(), tds.Count()},
		{"Key-Value store", "Block number->hash", numHashPairings.Size(), numHashPairings.Count()},
		{"Key-Value store", "Block hash->number", hashNumPairings.Size(), hashNumPairings.Count()},
		{"Key-Value store", "Transaction index", txLookups.Size(), txLookups.Count()},
		{"Key-Value store", "Bloombit index", bloomBits.Size(), bloomBits.Count()},
		{"Key-Value store", "Contract codes", codes.Size(), codes.Count()},
		{"Key-Value store", "Trie nodes", tries.Size(), tries.Count()},
		{"Key-Value store", "Trie preimages", preimages.Size(), preimages.Count()},
		{"Key-Value store", "Account snapshot", accountSnaps.Size(), accountSnaps.Count()},
		{"Key-Value store", "Storage snapshot", storageSnaps.Size(), storageSnaps.Count()},
		{"Key-Value store", "Clique snapshots", cliqueSnaps.Size(), cliqueSnaps.Count()},
		{"Key-Value store", "Singleton metadata", metadata.Size(), metadata.Count()},
		{"Ancient store", "Headers", ancientHeadersSize.String(), ancients.String()},
		{"Ancient store", "Bodies", ancientBodiesSize.String(), ancients.String()},
		{"Ancient store", "Receipt lists", ancientReceiptsSize.String(), ancients.String()},
		{"Ancient store", "Difficulties", ancientTdsSize.String(), ancients.String()},
		{"Ancient store", "Block number->hash", ancientHashesSize.String(), ancients.String()},
		{"Light client", "CHT trie nodes", chtTrieNodes.Size(), chtTrieNodes.Count()},
		{"Light client", "Bloom trie nodes", bloomTrieNodes.Size(), bloomTrieNodes.Count()},
=======
		{"Key-Value store", "Headers", headerSize.String()},
		{"Key-Value store", "Bodies", bodySize.String()},
		{"Key-Value store", "Receipts", receiptSize.String()},
		{"Key-Value store", "Difficulties", tdSize.String()},
		{"Key-Value store", "Block number->hash", numHashPairing.String()},
		{"Key-Value store", "Block hash->number", hashNumPairing.String()},
		{"Key-Value store", "Transaction index", txlookupSize.String()},
		{"Key-Value store", "Bloombit index", bloomBitsSize.String()},
		{"Key-Value store", "Contract codes", codeSize.String()},
		{"Key-Value store", "Trie nodes", trieSize.String()},
		{"Key-Value store", "Trie preimages", preimageSize.String()},
		{"Key-Value store", "Account snapshot", accountSnapSize.String()},
		{"Key-Value store", "Storage snapshot", storageSnapSize.String()},
		{"Key-Value store", "Clique snapshots", cliqueSnapsSize.String()},
		{"Key-Value store", "Singleton metadata", metadata.String()},
		{"Ancient store", "Headers", ancientHeaders.String()},
		{"Ancient store", "Bodies", ancientBodies.String()},
		{"Ancient store", "Receipts", ancientReceipts.String()},
		{"Ancient store", "Difficulties", ancientTds.String()},
		{"Ancient store", "Block number->hash", ancientHashes.String()},
		{"Light client", "CHT trie nodes", chtTrieNodes.String()},
		{"Light client", "Bloom trie nodes", bloomTrieNodes.String()},
>>>>>>> 5cb2c29f
	}
	table := tablewriter.NewWriter(os.Stdout)
	table.SetHeader([]string{"Database", "Category", "Size", "Items"})
	table.SetFooter([]string{"", "Total", total.String(), " "})
	table.AppendBulk(stats)
	table.Render()

	if unaccounted.size > 0 {
		log.Error("Database contains unaccounted data", "size", unaccounted.size, "count", unaccounted.count)
	}

	return nil
}<|MERGE_RESOLUTION|>--- conflicted
+++ resolved
@@ -260,7 +260,6 @@
 		logged = time.Now()
 
 		// Key-value store statistics
-<<<<<<< HEAD
 		headers         stat
 		bodies          stat
 		receipts        stat
@@ -275,30 +274,13 @@
 		preimages       stat
 		bloomBits       stat
 		cliqueSnaps     stat
-=======
-		total           common.StorageSize
-		headerSize      common.StorageSize
-		bodySize        common.StorageSize
-		receiptSize     common.StorageSize
-		tdSize          common.StorageSize
-		numHashPairing  common.StorageSize
-		hashNumPairing  common.StorageSize
-		trieSize        common.StorageSize
-		codeSize        common.StorageSize
-		txlookupSize    common.StorageSize
-		accountSnapSize common.StorageSize
-		storageSnapSize common.StorageSize
-		preimageSize    common.StorageSize
-		bloomBitsSize   common.StorageSize
-		cliqueSnapsSize common.StorageSize
->>>>>>> 5cb2c29f
 
 		// Ancient store statistics
-		ancientHeadersSize  common.StorageSize
-		ancientBodiesSize   common.StorageSize
-		ancientReceiptsSize common.StorageSize
-		ancientTdsSize      common.StorageSize
-		ancientHashesSize   common.StorageSize
+		ancientHeaders  common.StorageSize
+		ancientBodies   common.StorageSize
+		ancientReceipts common.StorageSize
+		ancientHashes   common.StorageSize
+		ancientTds      common.StorageSize
 
 		// Les statistic
 		chtTrieNodes   stat
@@ -350,15 +332,7 @@
 		case bytes.HasPrefix(key, []byte("cht-")) && len(key) == 4+common.HashLength:
 			chtTrieNodes.Add(size)
 		case bytes.HasPrefix(key, []byte("blt-")) && len(key) == 4+common.HashLength:
-<<<<<<< HEAD
 			bloomTrieNodes.Add(size)
-=======
-			bloomTrieNodes += size
-		case bytes.HasPrefix(key, codePrefix) && len(key) == len(codePrefix)+common.HashLength:
-			codeSize += size
-		case len(key) == common.HashLength:
-			trieSize += size
->>>>>>> 5cb2c29f
 		default:
 			var accounted bool
 			for _, meta := range [][]byte{databaseVerisionKey, headHeaderKey, headBlockKey, headFastBlockKey, fastTrieProgressKey} {
@@ -379,7 +353,7 @@
 		}
 	}
 	// Inspect append-only file store then.
-	ancientSizes := []*common.StorageSize{&ancientHeadersSize, &ancientBodiesSize, &ancientReceiptsSize, &ancientHashesSize, &ancientTdsSize}
+	ancientSizes := []*common.StorageSize{&ancientHeaders, &ancientBodies, &ancientReceipts, &ancientHashes, &ancientTds}
 	for i, category := range []string{freezerHeaderTable, freezerBodiesTable, freezerReceiptTable, freezerHashTable, freezerDifficultyTable} {
 		if size, err := db.AncientSize(category); err == nil {
 			*ancientSizes[i] += common.StorageSize(size)
@@ -393,7 +367,6 @@
 	}
 	// Display the database statistic.
 	stats := [][]string{
-<<<<<<< HEAD
 		{"Key-Value store", "Headers", headers.Size(), headers.Count()},
 		{"Key-Value store", "Bodies", bodies.Size(), bodies.Count()},
 		{"Key-Value store", "Receipt lists", receipts.Size(), receipts.Count()},
@@ -409,37 +382,13 @@
 		{"Key-Value store", "Storage snapshot", storageSnaps.Size(), storageSnaps.Count()},
 		{"Key-Value store", "Clique snapshots", cliqueSnaps.Size(), cliqueSnaps.Count()},
 		{"Key-Value store", "Singleton metadata", metadata.Size(), metadata.Count()},
-		{"Ancient store", "Headers", ancientHeadersSize.String(), ancients.String()},
-		{"Ancient store", "Bodies", ancientBodiesSize.String(), ancients.String()},
-		{"Ancient store", "Receipt lists", ancientReceiptsSize.String(), ancients.String()},
-		{"Ancient store", "Difficulties", ancientTdsSize.String(), ancients.String()},
-		{"Ancient store", "Block number->hash", ancientHashesSize.String(), ancients.String()},
+		{"Ancient store", "Headers", ancientHeaders.String(), ancients.String()},
+		{"Ancient store", "Bodies", ancientBodies.String(), ancients.String()},
+		{"Ancient store", "Receipt lists", ancientReceipts.String(), ancients.String()},
+		{"Ancient store", "Difficulties", ancientTds.String(), ancients.String()},
+		{"Ancient store", "Block number->hash", ancientHashes.String(), ancients.String()},
 		{"Light client", "CHT trie nodes", chtTrieNodes.Size(), chtTrieNodes.Count()},
 		{"Light client", "Bloom trie nodes", bloomTrieNodes.Size(), bloomTrieNodes.Count()},
-=======
-		{"Key-Value store", "Headers", headerSize.String()},
-		{"Key-Value store", "Bodies", bodySize.String()},
-		{"Key-Value store", "Receipts", receiptSize.String()},
-		{"Key-Value store", "Difficulties", tdSize.String()},
-		{"Key-Value store", "Block number->hash", numHashPairing.String()},
-		{"Key-Value store", "Block hash->number", hashNumPairing.String()},
-		{"Key-Value store", "Transaction index", txlookupSize.String()},
-		{"Key-Value store", "Bloombit index", bloomBitsSize.String()},
-		{"Key-Value store", "Contract codes", codeSize.String()},
-		{"Key-Value store", "Trie nodes", trieSize.String()},
-		{"Key-Value store", "Trie preimages", preimageSize.String()},
-		{"Key-Value store", "Account snapshot", accountSnapSize.String()},
-		{"Key-Value store", "Storage snapshot", storageSnapSize.String()},
-		{"Key-Value store", "Clique snapshots", cliqueSnapsSize.String()},
-		{"Key-Value store", "Singleton metadata", metadata.String()},
-		{"Ancient store", "Headers", ancientHeaders.String()},
-		{"Ancient store", "Bodies", ancientBodies.String()},
-		{"Ancient store", "Receipts", ancientReceipts.String()},
-		{"Ancient store", "Difficulties", ancientTds.String()},
-		{"Ancient store", "Block number->hash", ancientHashes.String()},
-		{"Light client", "CHT trie nodes", chtTrieNodes.String()},
-		{"Light client", "Bloom trie nodes", bloomTrieNodes.String()},
->>>>>>> 5cb2c29f
 	}
 	table := tablewriter.NewWriter(os.Stdout)
 	table.SetHeader([]string{"Database", "Category", "Size", "Items"})
