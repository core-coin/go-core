// Copyright 2018 by the Authors
// This file is part of the go-core library.
//
// The go-core library is free software: you can redistribute it and/or modify
// it under the terms of the GNU Lesser General Public License as published by
// the Free Software Foundation, either version 3 of the License, or
// (at your option) any later version.
//
// The go-core library is distributed in the hope that it will be useful,
// but WITHOUT ANY WARRANTY; without even the implied warranty of
// MERCHANTABILITY or FITNESS FOR A PARTICULAR PURPOSE. See the
// GNU Lesser General Public License for more details.
//
// You should have received a copy of the GNU Lesser General Public License
// along with the go-core library. If not, see <http://www.gnu.org/licenses/>.

package rawdb

import (
<<<<<<< HEAD
	"bytes"
=======
	"hash"
>>>>>>> 5cb2c29f
	"math/big"
	"testing"

	"github.com/core-coin/go-core/common"
	"github.com/core-coin/go-core/core/types"
	"github.com/core-coin/go-core/params"
	"github.com/core-coin/go-core/rlp"
	"github.com/core-coin/go-core/xcbdb"
	"golang.org/x/crypto/sha3"
)

// testHasher is the helper tool for transaction/receipt list hashing.
// The original hasher is trie, in order to get rid of import cycle,
// use the testing hasher instead.

type testHasher struct {
	hasher hash.Hash
}

func newHasher() *testHasher {
	return &testHasher{hasher: sha3.New256()}
}

func (h *testHasher) Reset() {
	h.hasher.Reset()
}

func (h *testHasher) Update(key, val []byte) {
	h.hasher.Write(key)
	h.hasher.Write(val)
}

func (h *testHasher) Hash() common.Hash {
	return common.BytesToHash(h.hasher.Sum(nil))
}

// Tests that positional lookup metadata can be stored and retrieved.
func TestLookupStorage(t *testing.T) {
	tests := []struct {
		name                 string
		writeTxLookupEntries func(xcbdb.Writer, *types.Block)
	}{
		{
			"DatabaseV6",
			func(db xcbdb.Writer, block *types.Block) {
				WriteTxLookupEntries(db, block)
			},
		},
		{
			"DatabaseV4-V5",
			func(db xcbdb.Writer, block *types.Block) {
				for _, tx := range block.Transactions() {
					db.Put(txLookupKey(tx.Hash()), block.Hash().Bytes())
				}
			},
		},
		{
			"DatabaseV3",
			func(db xcbdb.Writer, block *types.Block) {
				for index, tx := range block.Transactions() {
					entry := LegacyTxLookupEntry{
						BlockHash:  block.Hash(),
						BlockIndex: block.NumberU64(),
						Index:      uint64(index),
					}
					data, _ := rlp.EncodeToBytes(entry)
					db.Put(txLookupKey(tx.Hash()), data)
				}
			},
		},
	}

	for _, tc := range tests {
		t.Run(tc.name, func(t *testing.T) {
			db := NewMemoryDatabase()

			tx1 := types.NewTransaction(1, common.BytesToAddress([]byte{0x11}), big.NewInt(111), 1111, big.NewInt(11111), []byte{0x11, 0x11, 0x11})
			tx2 := types.NewTransaction(2, common.BytesToAddress([]byte{0x22}), big.NewInt(222), 2222, big.NewInt(22222), []byte{0x22, 0x22, 0x22})
			tx3 := types.NewTransaction(3, common.BytesToAddress([]byte{0x33}), big.NewInt(333), 3333, big.NewInt(33333), []byte{0x33, 0x33, 0x33})
			txs := []*types.Transaction{tx1, tx2, tx3}

			block := types.NewBlock(&types.Header{Number: big.NewInt(314)}, txs, nil, nil, newHasher())

			// Check that no transactions entries are in a pristine database
			for i, tx := range txs {
				if txn, _, _, _ := ReadTransaction(db, tx.Hash()); txn != nil {
					t.Fatalf("tx #%d [%x]: non existent transaction returned: %v", i, tx.Hash(), txn)
				}
			}
			// Insert all the transactions into the database, and verify contents
			WriteCanonicalHash(db, block.Hash(), block.NumberU64())
			WriteBlock(db, block)
			tc.writeTxLookupEntries(db, block)

			for i, tx := range txs {
				if txn, hash, number, index := ReadTransaction(db, tx.Hash()); txn == nil {
					t.Fatalf("tx #%d [%x]: transaction not found", i, tx.Hash())
				} else {
					if hash != block.Hash() || number != block.NumberU64() || index != uint64(i) {
						t.Fatalf("tx #%d [%x]: positional metadata mismatch: have %x/%d/%d, want %x/%v/%v", i, tx.Hash(), hash, number, index, block.Hash(), block.NumberU64(), i)
					}
					if tx.Hash() != txn.Hash() {
						t.Fatalf("tx #%d [%x]: transaction mismatch: have %v, want %v", i, tx.Hash(), txn, tx)
					}
				}
			}
			// Delete the transactions and check purge
			for i, tx := range txs {
				DeleteTxLookupEntry(db, tx.Hash())
				if txn, _, _, _ := ReadTransaction(db, tx.Hash()); txn != nil {
					t.Fatalf("tx #%d [%x]: deleted transaction returned: %v", i, tx.Hash(), txn)
				}
			}
		})
	}
}

func TestDeleteBloomBits(t *testing.T) {
	// Prepare testing data
	db := NewMemoryDatabase()
	for i := uint(0); i < 2; i++ {
		for s := uint64(0); s < 2; s++ {
			WriteBloomBits(db, i, s, params.MainnetGenesisHash, []byte{0x01, 0x02})
		}
	}
	check := func(bit uint, section uint64, head common.Hash, exist bool) {
		bits, _ := ReadBloomBits(db, bit, section, head)
		if exist && !bytes.Equal(bits, []byte{0x01, 0x02}) {
			t.Fatalf("Bloombits mismatch")
		}
		if !exist && len(bits) > 0 {
			t.Fatalf("Bloombits should be removed")
		}
	}
	// Check the existence of written data.
	check(0, 0, params.MainnetGenesisHash, true)

	// Check the existence of deleted data.
	DeleteBloombits(db, 0, 0, 1)
	check(0, 0, params.MainnetGenesisHash, false)
	check(0, 1, params.MainnetGenesisHash, true)

	// Check the existence of deleted data.
	DeleteBloombits(db, 0, 0, 2)
	check(0, 0, params.MainnetGenesisHash, false)
	check(0, 1, params.MainnetGenesisHash, false)

	// Bit1 shouldn't be affect.
	check(1, 0, params.MainnetGenesisHash, true)
	check(1, 1, params.MainnetGenesisHash, true)
}<|MERGE_RESOLUTION|>--- conflicted
+++ resolved
@@ -17,11 +17,8 @@
 package rawdb
 
 import (
-<<<<<<< HEAD
 	"bytes"
-=======
 	"hash"
->>>>>>> 5cb2c29f
 	"math/big"
 	"testing"
 
