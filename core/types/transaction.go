--- conflicted
+++ resolved
@@ -25,10 +25,6 @@
 
 	"github.com/core-coin/go-core/common"
 	"github.com/core-coin/go-core/common/hexutil"
-<<<<<<< HEAD
-	"github.com/core-coin/go-core/crypto"
-=======
->>>>>>> 5bb05e33
 	"github.com/core-coin/go-core/rlp"
 )
 
@@ -134,14 +130,6 @@
 	return nil
 }
 
-<<<<<<< HEAD
-func (tx *Transaction) Data() []byte          { return common.CopyBytes(tx.data.Payload) }
-func (tx *Transaction) Energy() uint64        { return tx.data.EnergyLimit }
-func (tx *Transaction) EnergyPrice() *big.Int { return new(big.Int).Set(tx.data.Price) }
-func (tx *Transaction) Value() *big.Int       { return new(big.Int).Set(tx.data.Amount) }
-func (tx *Transaction) Nonce() uint64         { return tx.data.AccountNonce }
-func (tx *Transaction) CheckNonce() bool      { return true }
-=======
 func (tx *Transaction) Data() []byte            { return common.CopyBytes(tx.data.Payload) }
 func (tx *Transaction) Energy() uint64          { return tx.data.EnergyLimit }
 func (tx *Transaction) EnergyPrice() *big.Int   { return new(big.Int).Set(tx.data.Price) }
@@ -150,7 +138,6 @@
 func (tx *Transaction) CheckNonce() bool        { return true }
 func (tx *Transaction) ChainID() uint           { return tx.data.ChainID }
 func (tx *Transaction) SetChainID(chainID uint) { tx.data.ChainID = chainID }
->>>>>>> 5bb05e33
 
 // To returns the recipient address of the transaction.
 // It returns nil if the transaction is a contract creation.
@@ -202,11 +189,7 @@
 		to:          tx.data.Recipient,
 		amount:      tx.data.Amount,
 		data:        tx.data.Payload,
-<<<<<<< HEAD
-		from:        tx.data.Spender,
-=======
 		from:        from,
->>>>>>> 5bb05e33
 		checkNonce:  true,
 	}
 	return msg, nil
@@ -214,18 +197,6 @@
 
 // WithSignature returns a new transaction with the given signature.
 func (tx *Transaction) WithSignature(signer Signer, sig []byte) (*Transaction, error) {
-<<<<<<< HEAD
-	pubk, err := crypto.SigToPub(nil, sig)
-	if err != nil {
-		return nil, err
-	}
-	hash := signer.Hash(tx)
-	if !crypto.VerifySignature(pubk.X, hash[:], sig) {
-		return nil, ErrInvalidSig
-	}
-
-=======
->>>>>>> 5bb05e33
 	cpy := &Transaction{data: tx.data}
 	cpy.data.ChainID = uint(signer.ChainID())
 	cpy.data.Signature = sig[:]
