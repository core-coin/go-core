// Copyright 2014 by the Authors
// This file is part of the go-core library.
//
// The go-core library is free software: you can redistribute it and/or modify
// it under the terms of the GNU Lesser General Public License as published by
// the Free Software Foundation, either version 3 of the License, or
// (at your option) any later version.
//
// The go-core library is distributed in the hope that it will be useful,
// but WITHOUT ANY WARRANTY; without even the implied warranty of
// MERCHANTABILITY or FITNESS FOR A PARTICULAR PURPOSE. See the
// GNU Lesser General Public License for more details.
//
// You should have received a copy of the GNU Lesser General Public License
// along with the go-core library. If not, see <http://www.gnu.org/licenses/>.

package core

import (
	"bytes"
	"encoding/hex"
	"encoding/json"
	"errors"
	"fmt"
	"math/big"
	"strings"

	"github.com/core-coin/go-core/common"
	"github.com/core-coin/go-core/common/hexutil"
	"github.com/core-coin/go-core/common/math"
	"github.com/core-coin/go-core/core/rawdb"
	"github.com/core-coin/go-core/core/state"
	"github.com/core-coin/go-core/core/types"
	"github.com/core-coin/go-core/crypto"
	"github.com/core-coin/go-core/log"
	"github.com/core-coin/go-core/params"
	"github.com/core-coin/go-core/rlp"
	"github.com/core-coin/go-core/xcbdb"
)

//go:generate gencodec -type Genesis -field-override genesisSpecMarshaling -out gen_genesis.go
//go:generate gencodec -type GenesisAccount -field-override genesisAccountMarshaling -out gen_genesis_account.go

var errGenesisNoConfig = errors.New("genesis has no chain configuration")

var defaultCoinbaseMainnet, _ = common.HexToAddress("cb540000000000000000000000000000000000000000")
var defaultCoinbaseDevin, _ = common.HexToAddress("ab720000000000000000000000000000000000000000")
var defaultCoinbaseKoliba, _ = common.HexToAddress("ab720000000000000000000000000000000000000000")

// Genesis specifies the header fields, state of a genesis block. It also defines hard
// fork switch-over blocks through the chain configuration.
type Genesis struct {
	Config      *params.ChainConfig `json:"config"`
	Nonce       uint64              `json:"nonce"`
	Timestamp   uint64              `json:"timestamp"`
	ExtraData   []byte              `json:"extraData"`
	EnergyLimit uint64              `json:"energyLimit"   gencodec:"required"`
	Difficulty  *big.Int            `json:"difficulty" gencodec:"required"`
	Coinbase    common.Address      `json:"coinbase"`
	Alloc       GenesisAlloc        `json:"alloc"      gencodec:"required"`

	// These fields are used for consensus tests. Please don't use them
	// in actual genesis blocks.
	Number     uint64      `json:"number"`
	EnergyUsed uint64      `json:"energyUsed"`
	ParentHash common.Hash `json:"parentHash"`
}

// GenesisAlloc specifies the initial state that is part of the genesis block.
type GenesisAlloc map[common.Address]GenesisAccount

func (ga *GenesisAlloc) UnmarshalJSON(data []byte) error {
	m := make(map[common.UnprefixedAddress]GenesisAccount)
	if err := json.Unmarshal(data, &m); err != nil {
		return err
	}
	*ga = make(GenesisAlloc)
	for addr, a := range m {
		(*ga)[common.Address(addr)] = a
	}
	return nil
}

// GenesisAccount is an account in the state of the genesis block.
type GenesisAccount struct {
	Code       []byte                      `json:"code,omitempty"`
	Storage    map[common.Hash]common.Hash `json:"storage,omitempty"`
	Balance    *big.Int                    `json:"balance" gencodec:"required"`
	Nonce      uint64                      `json:"nonce,omitempty"`
	PrivateKey []byte                      `json:"secretKey,omitempty"` // for tests
}

// field type overrides for gencodec
type genesisSpecMarshaling struct {
	Nonce       math.HexOrDecimal64
	Timestamp   math.HexOrDecimal64
	ExtraData   hexutil.Bytes
	EnergyLimit math.HexOrDecimal64
	EnergyUsed  math.HexOrDecimal64
	Number      math.HexOrDecimal64
	Difficulty  *math.HexOrDecimal256
	Alloc       map[common.UnprefixedAddress]GenesisAccount
}

type genesisAccountMarshaling struct {
	Code       hexutil.Bytes
	Balance    *math.HexOrDecimal256
	Nonce      math.HexOrDecimal64
	Storage    map[storageJSON]storageJSON
	PrivateKey hexutil.Bytes
}

// storageJSON represents a 256 bit byte array, but allows less than 256 bits when
// unmarshaling from hex.
type storageJSON common.Hash

func (h *storageJSON) UnmarshalText(text []byte) error {
	text = bytes.TrimPrefix(text, []byte("0x"))
	if len(text) > 64 {
		return fmt.Errorf("too many hex characters in storage key/value %q", text)
	}
	offset := len(h) - len(text)/2 // pad on the left
	if _, err := hex.Decode(h[offset:], text); err != nil {
		fmt.Println(err)
		return fmt.Errorf("invalid hex storage key/value %q", text)
	}
	return nil
}

func (h storageJSON) MarshalText() ([]byte, error) {
	return hexutil.Bytes(h[:]).MarshalText()
}

// GenesisMismatchError is raised when trying to overwrite an existing
// genesis block with an incompatible one.
type GenesisMismatchError struct {
	Stored, New common.Hash
}

func (e *GenesisMismatchError) Error() string {
	return fmt.Sprintf("database contains incompatible genesis (have %x, new %x)", e.Stored, e.New)
}

// SetupGenesisBlock writes or updates the genesis block in db.
// The block that will be used is:
//
//                          genesis == nil       genesis != nil
//                       +------------------------------------------
//     db has no genesis |  main-net default  |  genesis
//     db has genesis    |  from DB           |  genesis (if compatible)
//
// The stored chain configuration will be updated if it is compatible (i.e. does not
// specify a fork block below the local head block). In case of a conflict, the
// error is a *params.ConfigCompatError and the new, unwritten config is returned.
//
// The returned chain configuration is never nil.
func SetupGenesisBlock(db xcbdb.Database, genesis *Genesis) (*params.ChainConfig, common.Hash, error) {
	if genesis != nil && genesis.Config == nil {
		return params.AllCryptoreProtocolChanges, common.Hash{}, errGenesisNoConfig
	}
	// Just commit the new block if there is no stored genesis block.
	stored := rawdb.ReadCanonicalHash(db, 0)
	if (stored == common.Hash{}) {
		if genesis == nil {
			log.Info("Writing default main-net genesis block")
			genesis = DefaultGenesisBlock()
		} else {
			log.Info("Writing custom genesis block")
		}
		block, err := genesis.Commit(db)
		if err != nil {
			return genesis.Config, common.Hash{}, err
		}
		return genesis.Config, block.Hash(), nil
	}

	// We have the genesis block in database(perhaps in ancient database)
	// but the corresponding state is missing.
	header := rawdb.ReadHeader(db, stored, 0)
	if _, err := state.New(header.Root, state.NewDatabaseWithCache(db, 0), nil); err != nil {
		if genesis == nil {
			genesis = DefaultGenesisBlock()
		}
		// Ensure the stored genesis matches with the given one.
		hash := genesis.ToBlock(nil).Hash()
		if hash != stored {
			return genesis.Config, hash, &GenesisMismatchError{stored, hash}
		}
		block, err := genesis.Commit(db)
		if err != nil {
			return genesis.Config, hash, err
		}
		return genesis.Config, block.Hash(), nil
	}

	// Check whether the genesis block is already written.
	if genesis != nil {
		hash := genesis.ToBlock(nil).Hash()
		if hash != stored {
			return genesis.Config, hash, &GenesisMismatchError{stored, hash}
		}
	}

	// Get the existing chain configuration.
	newcfg := genesis.configOrDefault(stored)
	if err := newcfg.CheckConfigForkOrder(); err != nil {
		return newcfg, common.Hash{}, err
	}
	storedcfg := rawdb.ReadChainConfig(db, stored)
	if storedcfg == nil {
		log.Warn("Found genesis block without chain config")
		rawdb.WriteChainConfig(db, stored, newcfg)
		return newcfg, stored, nil
	}
	// Special case: don't change the existing config of a non-mainnet chain if no new
	// config is supplied. These chains would get AllProtocolChanges (and a compat error)
	// if we just continued here.
	if genesis == nil && stored != params.MainnetGenesisHash {
		return storedcfg, stored, nil
	}

	// Check config compatibility and write the config. Compatibility errors
	// are returned to the caller unless we're already at block zero.
	height := rawdb.ReadHeaderNumber(db, rawdb.ReadHeadHeaderHash(db))
	if height == nil {
		return newcfg, stored, fmt.Errorf("missing block number for head header hash")
	}
	compatErr := storedcfg.CheckCompatible(newcfg, *height)
	if compatErr != nil && *height != 0 && compatErr.RewindTo != 0 {
		return newcfg, stored, compatErr
	}
	rawdb.WriteChainConfig(db, stored, newcfg)
	return newcfg, stored, nil
}

func (g *Genesis) configOrDefault(ghash common.Hash) *params.ChainConfig {
	switch {
	case g != nil:
		return g.Config
	case ghash == params.MainnetGenesisHash:
		return params.MainnetChainConfig
	case ghash == params.DevinGenesisHash:
		return params.DevinChainConfig
	default:
		return params.AllCryptoreProtocolChanges
	}
}

// ToBlock creates the genesis block and writes state of a genesis specification
// to the given database (or discards it if nil).
func (g *Genesis) ToBlock(db xcbdb.Database) *types.Block {
	if db == nil {
		db = rawdb.NewMemoryDatabase()
	}
	statedb, _ := state.New(common.Hash{}, state.NewDatabase(db), nil)
	for addr, account := range g.Alloc {
		statedb.AddBalance(addr, account.Balance)
		statedb.SetCode(addr, account.Code)
		statedb.SetNonce(addr, account.Nonce)
		for key, value := range account.Storage {
			statedb.SetState(addr, key, value)
		}
	}
	root := statedb.IntermediateRoot(false)
	head := &types.Header{
		Number:      new(big.Int).SetUint64(g.Number),
		Nonce:       types.EncodeNonce(g.Nonce),
		Time:        g.Timestamp,
		ParentHash:  g.ParentHash,
		Extra:       g.ExtraData,
		EnergyLimit: g.EnergyLimit,
		EnergyUsed:  g.EnergyUsed,
		Difficulty:  g.Difficulty,
		Coinbase:    g.Coinbase,
		Root:        root,
	}
	if g.EnergyLimit == 0 {
		head.EnergyLimit = params.GenesisEnergyLimit
	}
	if g.Difficulty == nil {
		head.Difficulty = params.GenesisDifficulty
	}
	statedb.Commit(false)
	statedb.Database().TrieDB().Commit(root, true)

	return types.NewBlock(head, nil, nil, nil)
}

// Commit writes the block and state of a genesis specification to the database.
// The block is committed as the canonical head block.
func (g *Genesis) Commit(db xcbdb.Database) (*types.Block, error) {
	block := g.ToBlock(db)
	if block.Number().Sign() != 0 {
		return nil, fmt.Errorf("can't commit genesis block with number > 0")
	}
	config := g.Config
	if config == nil {
		config = params.AllCryptoreProtocolChanges
	}
	if err := config.CheckConfigForkOrder(); err != nil {
		return nil, err
	}
	rawdb.WriteTd(db, block.Hash(), block.NumberU64(), g.Difficulty)
	rawdb.WriteBlock(db, block)
	rawdb.WriteReceipts(db, block.Hash(), block.NumberU64(), nil)
	rawdb.WriteCanonicalHash(db, block.Hash(), block.NumberU64())
	rawdb.WriteHeadBlockHash(db, block.Hash())
	rawdb.WriteHeadFastBlockHash(db, block.Hash())
	rawdb.WriteHeadHeaderHash(db, block.Hash())
	rawdb.WriteChainConfig(db, block.Hash(), config)
	return block, nil
}

// MustCommit writes the genesis block and state to db, panicking on error.
// The block is committed as the canonical head block.
func (g *Genesis) MustCommit(db xcbdb.Database) *types.Block {
	block, err := g.Commit(db)
	if err != nil {
		panic(err)
	}
	return block
}

// GenesisBlockForTesting creates and writes a block in which addr has the given ore balance.
func GenesisBlockForTesting(db xcbdb.Database, addr common.Address, balance *big.Int) *types.Block {
	g := Genesis{
		Coinbase: defaultCoinbaseDevin,
		Alloc:    GenesisAlloc{addr: {Balance: balance}}}
	return g.MustCommit(db)
}

// DefaultGenesisBlock returns the Core main net genesis block.
func DefaultGenesisBlock() *Genesis {
	return &Genesis{
<<<<<<< HEAD
		Coinbase:    defaultCoinbaseMainnet,
		Config:      params.MainnetChainConfig,
		Timestamp:   1599475790,
		Mixhash:     common.Hash{},
		Nonce:       66,
		EnergyLimit: 5000,
		Difficulty:  big.NewInt(1),
=======
		Coinbase:   defaultCoinbaseMainnet,
		Config:     params.MainnetChainConfig,
		Timestamp:  1599475790,
		Nonce:      66,
		Difficulty: big.NewInt(1),
>>>>>>> f3e18730
	}
}

// DefaultDevinGenesisBlock returns the Devin network genesis block.
func DefaultDevinGenesisBlock() *Genesis {
	return &Genesis{
		Coinbase:    defaultCoinbaseDevin,
		Config:      params.DevinChainConfig,
		Timestamp:   1599475790,
<<<<<<< HEAD
		Mixhash:     common.Hash{},
		Nonce:       0x000000000002,
		EnergyLimit: 0x2fefd8,
		Difficulty:  big.NewInt(1),
=======
		Nonce:       0x000000000002,
		EnergyLimit: 0x2fefd8,
>>>>>>> f3e18730
	}
}

// DefaultKolibaGenesisBlock returns the Koliba network genesis block.
func DefaultKolibaGenesisBlock() *Genesis {
	return &Genesis{
		Coinbase:    defaultCoinbaseKoliba,
		Config:      params.KolibaChainConfig,
		Timestamp:   1599475790,
<<<<<<< HEAD
		Mixhash:     common.Hash{},
=======
>>>>>>> f3e18730
		Nonce:       0x000000000002,
		EnergyLimit: 10485760,
		Difficulty:  big.NewInt(1),
	}
}

// DeveloperGenesisBlock returns the 'gocore --dev' genesis block.
func DeveloperGenesisBlock(period uint64, faucet common.Address) *Genesis {
	// Override the default period to the user requested one
	config := *params.AllCliqueProtocolChanges
	config.Clique.Period = period

	// Assemble and return the genesis with the precompiles and faucet pre-funded
	return &Genesis{
		Coinbase:    defaultCoinbaseMainnet,
		Config:      &config,
		ExtraData:   append(append(make([]byte, 32), faucet[:]...), make([]byte, crypto.ExtendedSignatureLength)...),
		EnergyLimit: 6283185,
		Difficulty:  big.NewInt(1),
		Alloc: map[common.Address]GenesisAccount{
			common.BytesToAddress([]byte{1}): {Balance: big.NewInt(1)}, // ECRecover
			common.BytesToAddress([]byte{2}): {Balance: big.NewInt(1)}, // SHA256
			common.BytesToAddress([]byte{3}): {Balance: big.NewInt(1)}, // RIPEMD
			common.BytesToAddress([]byte{4}): {Balance: big.NewInt(1)}, // Identity
			common.BytesToAddress([]byte{5}): {Balance: big.NewInt(1)}, // ModExp
			common.BytesToAddress([]byte{6}): {Balance: big.NewInt(1)}, // ECAdd
			common.BytesToAddress([]byte{7}): {Balance: big.NewInt(1)}, // ECScalarMul
			common.BytesToAddress([]byte{8}): {Balance: big.NewInt(1)}, // ECPairing
			faucet:                           {Balance: new(big.Int).Sub(new(big.Int).Lsh(big.NewInt(1), 256), big.NewInt(9))},
		},
	}
}

func decodePrealloc(data string) GenesisAlloc {
	var p []struct{ Addr, Balance *big.Int }
	if err := rlp.NewStream(strings.NewReader(data), 0).Decode(&p); err != nil {
		panic(err)
	}
	ga := make(GenesisAlloc, len(p))
	for _, account := range p {
		ga[common.BigToAddress(account.Addr)] = GenesisAccount{Balance: account.Balance}
	}
	return ga
}<|MERGE_RESOLUTION|>--- conflicted
+++ resolved
@@ -332,21 +332,11 @@
 // DefaultGenesisBlock returns the Core main net genesis block.
 func DefaultGenesisBlock() *Genesis {
 	return &Genesis{
-<<<<<<< HEAD
-		Coinbase:    defaultCoinbaseMainnet,
-		Config:      params.MainnetChainConfig,
-		Timestamp:   1599475790,
-		Mixhash:     common.Hash{},
-		Nonce:       66,
-		EnergyLimit: 5000,
-		Difficulty:  big.NewInt(1),
-=======
 		Coinbase:   defaultCoinbaseMainnet,
 		Config:     params.MainnetChainConfig,
 		Timestamp:  1599475790,
 		Nonce:      66,
 		Difficulty: big.NewInt(1),
->>>>>>> f3e18730
 	}
 }
 
@@ -356,15 +346,8 @@
 		Coinbase:    defaultCoinbaseDevin,
 		Config:      params.DevinChainConfig,
 		Timestamp:   1599475790,
-<<<<<<< HEAD
-		Mixhash:     common.Hash{},
 		Nonce:       0x000000000002,
 		EnergyLimit: 0x2fefd8,
-		Difficulty:  big.NewInt(1),
-=======
-		Nonce:       0x000000000002,
-		EnergyLimit: 0x2fefd8,
->>>>>>> f3e18730
 	}
 }
 
@@ -374,10 +357,6 @@
 		Coinbase:    defaultCoinbaseKoliba,
 		Config:      params.KolibaChainConfig,
 		Timestamp:   1599475790,
-<<<<<<< HEAD
-		Mixhash:     common.Hash{},
-=======
->>>>>>> f3e18730
 		Nonce:       0x000000000002,
 		EnergyLimit: 10485760,
 		Difficulty:  big.NewInt(1),
