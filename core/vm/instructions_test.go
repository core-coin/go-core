// Copyright 2017 The go-core Authors
// This file is part of the go-core library.
//
// The go-core library is free software: you can redistribute it and/or modify
// it under the terms of the GNU Lesser General Public License as published by
// the Free Software Foundation, either version 3 of the License, or
// (at your option) any later version.
//
// The go-core library is distributed in the hope that it will be useful,
// but WITHOUT ANY WARRANTY; without even the implied warranty of
// MERCHANTABILITY or FITNESS FOR A PARTICULAR PURPOSE. See the
// GNU Lesser General Public License for more details.
//
// You should have received a copy of the GNU Lesser General Public License
// along with the go-core library. If not, see <http://www.gnu.org/licenses/>.

package vm

import (
	"bytes"
	"encoding/json"
	"fmt"
	"io/ioutil"
	"math/big"
	"testing"

	"github.com/core-coin/go-core/common"
	"github.com/core-coin/go-core/crypto"
	"github.com/core-coin/go-core/params"
)

type TwoOperandTestcase struct {
	X        string
	Y        string
	Expected string
}

type twoOperandParams struct {
	x string
	y string
}

var commonParams []*twoOperandParams
var twoOpMethods map[string]executionFunc

func init() {

	// Params is a list of common edgecases that should be used for some common tests
	params := []string{
		"0000000000000000000000000000000000000000000000000000000000000000", // 0
		"0000000000000000000000000000000000000000000000000000000000000001", // +1
		"0000000000000000000000000000000000000000000000000000000000000005", // +5
		"7ffffffffffffffffffffffffffffffffffffffffffffffffffffffffffffffe", // + max -1
		"7fffffffffffffffffffffffffffffffffffffffffffffffffffffffffffffff", // + max
		"8000000000000000000000000000000000000000000000000000000000000000", // - max
		"8000000000000000000000000000000000000000000000000000000000000001", // - max+1
		"fffffffffffffffffffffffffffffffffffffffffffffffffffffffffffffffb", // - 5
		"ffffffffffffffffffffffffffffffffffffffffffffffffffffffffffffffff", // - 1
	}
	// Params are combined so each param is used on each 'side'
	commonParams = make([]*twoOperandParams, len(params)*len(params))
	for i, x := range params {
		for j, y := range params {
			commonParams[i*len(params)+j] = &twoOperandParams{x, y}
		}
	}
	twoOpMethods = map[string]executionFunc{
		"add":     opAdd,
		"sub":     opSub,
		"mul":     opMul,
		"div":     opDiv,
		"sdiv":    opSdiv,
		"mod":     opMod,
		"smod":    opSmod,
		"exp":     opExp,
		"signext": opSignExtend,
		"lt":      opLt,
		"gt":      opGt,
		"slt":     opSlt,
		"sgt":     opSgt,
		"eq":      opEq,
		"and":     opAnd,
		"or":      opOr,
		"xor":     opXor,
		"byte":    opByte,
		"shl":     opSHL,
		"shr":     opSHR,
		"sar":     opSAR,
	}
}

func testTwoOperandOp(t *testing.T, tests []TwoOperandTestcase, opFn executionFunc, name string) {

	var (
		env            = NewCVM(Context{}, nil, params.TestChainConfig, Config{})
		stack          = newstack()
		pc             = uint64(0)
		cvmInterpreter = env.interpreter.(*CVMInterpreter)
	)
	// Stuff a couple of nonzero bigints into pool, to ensure that ops do not rely on pooled integers to be zero
	cvmInterpreter.intPool = poolOfIntPools.get()
	cvmInterpreter.intPool.put(big.NewInt(-1337))
	cvmInterpreter.intPool.put(big.NewInt(-1337))
	cvmInterpreter.intPool.put(big.NewInt(-1337))

	for i, test := range tests {
		x := new(big.Int).SetBytes(common.Hex2Bytes(test.X))
		y := new(big.Int).SetBytes(common.Hex2Bytes(test.Y))
		expected := new(big.Int).SetBytes(common.Hex2Bytes(test.Expected))
		stack.push(x)
		stack.push(y)
		opFn(&pc, cvmInterpreter, nil, nil, stack)
		actual := stack.pop()

		if actual.Cmp(expected) != 0 {
			t.Errorf("Testcase %v %d, %v(%x, %x): expected  %x, got %x", name, i, name, x, y, expected, actual)
		}
		// Check pool usage
		// 1.pool is not allowed to contain anything on the stack
		// 2.pool is not allowed to contain the same pointers twice
		if cvmInterpreter.intPool.pool.len() > 0 {

			poolvals := make(map[*big.Int]struct{})
			poolvals[actual] = struct{}{}

			for cvmInterpreter.intPool.pool.len() > 0 {
				key := cvmInterpreter.intPool.get()
				if _, exist := poolvals[key]; exist {
					t.Errorf("Testcase %v %d, pool contains double-entry", name, i)
				}
				poolvals[key] = struct{}{}
			}
		}
	}
	poolOfIntPools.put(cvmInterpreter.intPool)
}

func TestByteOp(t *testing.T) {
	tests := []TwoOperandTestcase{
		{"ABCDEF0908070605040302010000000000000000000000000000000000000000", "00", "AB"},
		{"ABCDEF0908070605040302010000000000000000000000000000000000000000", "01", "CD"},
		{"00CDEF090807060504030201ffffffffffffffffffffffffffffffffffffffff", "00", "00"},
		{"00CDEF090807060504030201ffffffffffffffffffffffffffffffffffffffff", "01", "CD"},
		{"0000000000000000000000000000000000000000000000000000000000102030", "1F", "30"},
		{"0000000000000000000000000000000000000000000000000000000000102030", "1E", "20"},
		{"ffffffffffffffffffffffffffffffffffffffffffffffffffffffffffffffff", "20", "00"},
		{"ffffffffffffffffffffffffffffffffffffffffffffffffffffffffffffffff", "FFFFFFFFFFFFFFFF", "00"},
	}
	testTwoOperandOp(t, tests, opByte, "byte")
}

func TestSHL(t *testing.T) {
	// Testcases from https://github.com/core-coin/CIPs/blob/master/CIPS/cip-145.md#shl-shift-left
	tests := []TwoOperandTestcase{
		{"0000000000000000000000000000000000000000000000000000000000000001", "01", "0000000000000000000000000000000000000000000000000000000000000002"},
		{"0000000000000000000000000000000000000000000000000000000000000001", "ff", "8000000000000000000000000000000000000000000000000000000000000000"},
		{"0000000000000000000000000000000000000000000000000000000000000001", "0100", "0000000000000000000000000000000000000000000000000000000000000000"},
		{"0000000000000000000000000000000000000000000000000000000000000001", "0101", "0000000000000000000000000000000000000000000000000000000000000000"},
		{"ffffffffffffffffffffffffffffffffffffffffffffffffffffffffffffffff", "00", "ffffffffffffffffffffffffffffffffffffffffffffffffffffffffffffffff"},
		{"ffffffffffffffffffffffffffffffffffffffffffffffffffffffffffffffff", "01", "fffffffffffffffffffffffffffffffffffffffffffffffffffffffffffffffe"},
		{"ffffffffffffffffffffffffffffffffffffffffffffffffffffffffffffffff", "ff", "8000000000000000000000000000000000000000000000000000000000000000"},
		{"ffffffffffffffffffffffffffffffffffffffffffffffffffffffffffffffff", "0100", "0000000000000000000000000000000000000000000000000000000000000000"},
		{"0000000000000000000000000000000000000000000000000000000000000000", "01", "0000000000000000000000000000000000000000000000000000000000000000"},
		{"7fffffffffffffffffffffffffffffffffffffffffffffffffffffffffffffff", "01", "fffffffffffffffffffffffffffffffffffffffffffffffffffffffffffffffe"},
	}
	testTwoOperandOp(t, tests, opSHL, "shl")
}

func TestSHR(t *testing.T) {
	// Testcases from https://github.com/core-coin/CIPs/blob/master/CIPS/cip-145.md#shr-logical-shift-right
	tests := []TwoOperandTestcase{
		{"0000000000000000000000000000000000000000000000000000000000000001", "00", "0000000000000000000000000000000000000000000000000000000000000001"},
		{"0000000000000000000000000000000000000000000000000000000000000001", "01", "0000000000000000000000000000000000000000000000000000000000000000"},
		{"8000000000000000000000000000000000000000000000000000000000000000", "01", "4000000000000000000000000000000000000000000000000000000000000000"},
		{"8000000000000000000000000000000000000000000000000000000000000000", "ff", "0000000000000000000000000000000000000000000000000000000000000001"},
		{"8000000000000000000000000000000000000000000000000000000000000000", "0100", "0000000000000000000000000000000000000000000000000000000000000000"},
		{"8000000000000000000000000000000000000000000000000000000000000000", "0101", "0000000000000000000000000000000000000000000000000000000000000000"},
		{"ffffffffffffffffffffffffffffffffffffffffffffffffffffffffffffffff", "00", "ffffffffffffffffffffffffffffffffffffffffffffffffffffffffffffffff"},
		{"ffffffffffffffffffffffffffffffffffffffffffffffffffffffffffffffff", "01", "7fffffffffffffffffffffffffffffffffffffffffffffffffffffffffffffff"},
		{"ffffffffffffffffffffffffffffffffffffffffffffffffffffffffffffffff", "ff", "0000000000000000000000000000000000000000000000000000000000000001"},
		{"ffffffffffffffffffffffffffffffffffffffffffffffffffffffffffffffff", "0100", "0000000000000000000000000000000000000000000000000000000000000000"},
		{"0000000000000000000000000000000000000000000000000000000000000000", "01", "0000000000000000000000000000000000000000000000000000000000000000"},
	}
	testTwoOperandOp(t, tests, opSHR, "shr")
}

func TestSAR(t *testing.T) {
	// Testcases from https://github.com/core-coin/CIPs/blob/master/CIPS/cip-145.md#sar-arithmetic-shift-right
	tests := []TwoOperandTestcase{
		{"0000000000000000000000000000000000000000000000000000000000000001", "00", "0000000000000000000000000000000000000000000000000000000000000001"},
		{"0000000000000000000000000000000000000000000000000000000000000001", "01", "0000000000000000000000000000000000000000000000000000000000000000"},
		{"8000000000000000000000000000000000000000000000000000000000000000", "01", "c000000000000000000000000000000000000000000000000000000000000000"},
		{"8000000000000000000000000000000000000000000000000000000000000000", "ff", "ffffffffffffffffffffffffffffffffffffffffffffffffffffffffffffffff"},
		{"8000000000000000000000000000000000000000000000000000000000000000", "0100", "ffffffffffffffffffffffffffffffffffffffffffffffffffffffffffffffff"},
		{"8000000000000000000000000000000000000000000000000000000000000000", "0101", "ffffffffffffffffffffffffffffffffffffffffffffffffffffffffffffffff"},
		{"ffffffffffffffffffffffffffffffffffffffffffffffffffffffffffffffff", "00", "ffffffffffffffffffffffffffffffffffffffffffffffffffffffffffffffff"},
		{"ffffffffffffffffffffffffffffffffffffffffffffffffffffffffffffffff", "01", "ffffffffffffffffffffffffffffffffffffffffffffffffffffffffffffffff"},
		{"ffffffffffffffffffffffffffffffffffffffffffffffffffffffffffffffff", "ff", "ffffffffffffffffffffffffffffffffffffffffffffffffffffffffffffffff"},
		{"ffffffffffffffffffffffffffffffffffffffffffffffffffffffffffffffff", "0100", "ffffffffffffffffffffffffffffffffffffffffffffffffffffffffffffffff"},
		{"0000000000000000000000000000000000000000000000000000000000000000", "01", "0000000000000000000000000000000000000000000000000000000000000000"},
		{"4000000000000000000000000000000000000000000000000000000000000000", "fe", "0000000000000000000000000000000000000000000000000000000000000001"},
		{"7fffffffffffffffffffffffffffffffffffffffffffffffffffffffffffffff", "f8", "000000000000000000000000000000000000000000000000000000000000007f"},
		{"7fffffffffffffffffffffffffffffffffffffffffffffffffffffffffffffff", "fe", "0000000000000000000000000000000000000000000000000000000000000001"},
		{"7fffffffffffffffffffffffffffffffffffffffffffffffffffffffffffffff", "ff", "0000000000000000000000000000000000000000000000000000000000000000"},
		{"7fffffffffffffffffffffffffffffffffffffffffffffffffffffffffffffff", "0100", "0000000000000000000000000000000000000000000000000000000000000000"},
	}

	testTwoOperandOp(t, tests, opSAR, "sar")
}

// getResult is a convenience function to generate the expected values
func getResult(args []*twoOperandParams, opFn executionFunc) []TwoOperandTestcase {
	var (
		env         = NewCVM(Context{}, nil, params.TestChainConfig, Config{})
		stack       = newstack()
		pc          = uint64(0)
		interpreter = env.interpreter.(*CVMInterpreter)
	)
	interpreter.intPool = poolOfIntPools.get()
	result := make([]TwoOperandTestcase, len(args))
	for i, param := range args {
		x := new(big.Int).SetBytes(common.Hex2Bytes(param.x))
		y := new(big.Int).SetBytes(common.Hex2Bytes(param.y))
		stack.push(x)
		stack.push(y)
		opFn(&pc, interpreter, nil, nil, stack)
		actual := stack.pop()
		result[i] = TwoOperandTestcase{param.x, param.y, fmt.Sprintf("%064x", actual)}
	}
	return result
}

// utility function to fill the json-file with testcases
// Enable this test to generate the 'testcases_xx.json' files
func TestWriteExpectedValues(t *testing.T) {
	t.Skip("Enable this test to create json test cases.")

	for name, method := range twoOpMethods {
		data, err := json.Marshal(getResult(commonParams, method))
		if err != nil {
			t.Fatal(err)
		}
		_ = ioutil.WriteFile(fmt.Sprintf("testdata/testcases_%v.json", name), data, 0644)
		if err != nil {
			t.Fatal(err)
		}
	}
}

// TestJsonTestcases runs through all the testcases defined as json-files
func TestJsonTestcases(t *testing.T) {
	for name := range twoOpMethods {
		data, err := ioutil.ReadFile(fmt.Sprintf("testdata/testcases_%v.json", name))
		if err != nil {
			t.Fatal("Failed to read file", err)
		}
		var testcases []TwoOperandTestcase
		json.Unmarshal(data, &testcases)
		testTwoOperandOp(t, testcases, twoOpMethods[name], name)
	}
}

func opBenchmark(bench *testing.B, op func(pc *uint64, interpreter *CVMInterpreter, contract *Contract, memory *Memory, stack *Stack) ([]byte, error), args ...string) {
	var (
		env            = NewCVM(Context{}, nil, params.TestChainConfig, Config{})
		stack          = newstack()
		cvmInterpreter = NewCVMInterpreter(env, env.vmConfig)
	)

	env.interpreter = cvmInterpreter
	cvmInterpreter.intPool = poolOfIntPools.get()
	// convert args
	byteArgs := make([][]byte, len(args))
	for i, arg := range args {
		byteArgs[i] = common.Hex2Bytes(arg)
	}
	pc := uint64(0)
	bench.ResetTimer()
	for i := 0; i < bench.N; i++ {
		for _, arg := range byteArgs {
			a := new(big.Int).SetBytes(arg)
			stack.push(a)
		}
		op(&pc, cvmInterpreter, nil, nil, stack)
		stack.pop()
	}
	poolOfIntPools.put(cvmInterpreter.intPool)
}

func BenchmarkOpAdd64(b *testing.B) {
	x := "ffffffff"
	y := "fd37f3e2bba2c4f"

	opBenchmark(b, opAdd, x, y)
}

func BenchmarkOpAdd128(b *testing.B) {
	x := "ffffffffffffffff"
	y := "f5470b43c6549b016288e9a65629687"

	opBenchmark(b, opAdd, x, y)
}

func BenchmarkOpAdd256(b *testing.B) {
	x := "0802431afcbce1fc194c9eaa417b2fb67dc75a95db0bc7ec6b1c8af11df6a1da9"
	y := "a1f5aac137876480252e5dcac62c354ec0d42b76b0642b6181ed099849ea1d57"

	opBenchmark(b, opAdd, x, y)
}

func BenchmarkOpSub64(b *testing.B) {
	x := "51022b6317003a9d"
	y := "a20456c62e00753a"

	opBenchmark(b, opSub, x, y)
}

func BenchmarkOpSub128(b *testing.B) {
	x := "4dde30faaacdc14d00327aac314e915d"
	y := "9bbc61f5559b829a0064f558629d22ba"

	opBenchmark(b, opSub, x, y)
}

func BenchmarkOpSub256(b *testing.B) {
	x := "4bfcd8bb2ac462735b48a17580690283980aa2d679f091c64364594df113ea37"
	y := "97f9b1765588c4e6b69142eb00d20507301545acf3e1238c86c8b29be227d46e"

	opBenchmark(b, opSub, x, y)
}

func BenchmarkOpMul(b *testing.B) {
	x := "ABCDEF090807060504030201ffffffffffffffffffffffffffffffffffffffff"
	y := "ABCDEF090807060504030201ffffffffffffffffffffffffffffffffffffffff"

	opBenchmark(b, opMul, x, y)
}

func BenchmarkOpDiv256(b *testing.B) {
	x := "ff3f9014f20db29ae04af2c2d265de17"
	y := "fe7fb0d1f59dfe9492ffbf73683fd1e870eec79504c60144cc7f5fc2bad1e611"
	opBenchmark(b, opDiv, x, y)
}

func BenchmarkOpDiv128(b *testing.B) {
	x := "fdedc7f10142ff97"
	y := "fbdfda0e2ce356173d1993d5f70a2b11"
	opBenchmark(b, opDiv, x, y)
}

func BenchmarkOpDiv64(b *testing.B) {
	x := "fcb34eb3"
	y := "f97180878e839129"
	opBenchmark(b, opDiv, x, y)
}

func BenchmarkOpSdiv(b *testing.B) {
	x := "ff3f9014f20db29ae04af2c2d265de17"
	y := "fe7fb0d1f59dfe9492ffbf73683fd1e870eec79504c60144cc7f5fc2bad1e611"

	opBenchmark(b, opSdiv, x, y)
}

func BenchmarkOpMod(b *testing.B) {
	x := "ABCDEF090807060504030201ffffffffffffffffffffffffffffffffffffffff"
	y := "ABCDEF090807060504030201ffffffffffffffffffffffffffffffffffffffff"

	opBenchmark(b, opMod, x, y)
}

func BenchmarkOpSmod(b *testing.B) {
	x := "ABCDEF090807060504030201ffffffffffffffffffffffffffffffffffffffff"
	y := "ABCDEF090807060504030201ffffffffffffffffffffffffffffffffffffffff"

	opBenchmark(b, opSmod, x, y)
}

func BenchmarkOpExp(b *testing.B) {
	x := "ABCDEF090807060504030201ffffffffffffffffffffffffffffffffffffffff"
	y := "ABCDEF090807060504030201ffffffffffffffffffffffffffffffffffffffff"

	opBenchmark(b, opExp, x, y)
}

func BenchmarkOpSignExtend(b *testing.B) {
	x := "ABCDEF090807060504030201ffffffffffffffffffffffffffffffffffffffff"
	y := "ABCDEF090807060504030201ffffffffffffffffffffffffffffffffffffffff"

	opBenchmark(b, opSignExtend, x, y)
}

func BenchmarkOpLt(b *testing.B) {
	x := "ABCDEF090807060504030201ffffffffffffffffffffffffffffffffffffffff"
	y := "ABCDEF090807060504030201ffffffffffffffffffffffffffffffffffffffff"

	opBenchmark(b, opLt, x, y)
}

func BenchmarkOpGt(b *testing.B) {
	x := "ABCDEF090807060504030201ffffffffffffffffffffffffffffffffffffffff"
	y := "ABCDEF090807060504030201ffffffffffffffffffffffffffffffffffffffff"

	opBenchmark(b, opGt, x, y)
}

func BenchmarkOpSlt(b *testing.B) {
	x := "ABCDEF090807060504030201ffffffffffffffffffffffffffffffffffffffff"
	y := "ABCDEF090807060504030201ffffffffffffffffffffffffffffffffffffffff"

	opBenchmark(b, opSlt, x, y)
}

func BenchmarkOpSgt(b *testing.B) {
	x := "ABCDEF090807060504030201ffffffffffffffffffffffffffffffffffffffff"
	y := "ABCDEF090807060504030201ffffffffffffffffffffffffffffffffffffffff"

	opBenchmark(b, opSgt, x, y)
}

func BenchmarkOpEq(b *testing.B) {
	x := "ABCDEF090807060504030201ffffffffffffffffffffffffffffffffffffffff"
	y := "ABCDEF090807060504030201ffffffffffffffffffffffffffffffffffffffff"

	opBenchmark(b, opEq, x, y)
}
func BenchmarkOpEq2(b *testing.B) {
	x := "FBCDEF090807060504030201ffffffffFBCDEF090807060504030201ffffffff"
	y := "FBCDEF090807060504030201ffffffffFBCDEF090807060504030201fffffffe"
	opBenchmark(b, opEq, x, y)
}
func BenchmarkOpAnd(b *testing.B) {
	x := "ABCDEF090807060504030201ffffffffffffffffffffffffffffffffffffffff"
	y := "ABCDEF090807060504030201ffffffffffffffffffffffffffffffffffffffff"

	opBenchmark(b, opAnd, x, y)
}

func BenchmarkOpOr(b *testing.B) {
	x := "ABCDEF090807060504030201ffffffffffffffffffffffffffffffffffffffff"
	y := "ABCDEF090807060504030201ffffffffffffffffffffffffffffffffffffffff"

	opBenchmark(b, opOr, x, y)
}

func BenchmarkOpXor(b *testing.B) {
	x := "ABCDEF090807060504030201ffffffffffffffffffffffffffffffffffffffff"
	y := "ABCDEF090807060504030201ffffffffffffffffffffffffffffffffffffffff"

	opBenchmark(b, opXor, x, y)
}

func BenchmarkOpByte(b *testing.B) {
	x := "ABCDEF090807060504030201ffffffffffffffffffffffffffffffffffffffff"
	y := "ABCDEF090807060504030201ffffffffffffffffffffffffffffffffffffffff"

	opBenchmark(b, opByte, x, y)
}

func BenchmarkOpAddmod(b *testing.B) {
	x := "ABCDEF090807060504030201ffffffffffffffffffffffffffffffffffffffff"
	y := "ABCDEF090807060504030201ffffffffffffffffffffffffffffffffffffffff"
	z := "ABCDEF090807060504030201ffffffffffffffffffffffffffffffffffffffff"

	opBenchmark(b, opAddmod, x, y, z)
}

func BenchmarkOpMulmod(b *testing.B) {
	x := "ABCDEF090807060504030201ffffffffffffffffffffffffffffffffffffffff"
	y := "ABCDEF090807060504030201ffffffffffffffffffffffffffffffffffffffff"
	z := "ABCDEF090807060504030201ffffffffffffffffffffffffffffffffffffffff"

	opBenchmark(b, opMulmod, x, y, z)
}

func BenchmarkOpSHL(b *testing.B) {
	x := "FBCDEF090807060504030201ffffffffFBCDEF090807060504030201ffffffff"
	y := "ff"

	opBenchmark(b, opSHL, x, y)
}
func BenchmarkOpSHR(b *testing.B) {
	x := "FBCDEF090807060504030201ffffffffFBCDEF090807060504030201ffffffff"
	y := "ff"

	opBenchmark(b, opSHR, x, y)
}
func BenchmarkOpSAR(b *testing.B) {
	x := "FBCDEF090807060504030201ffffffffFBCDEF090807060504030201ffffffff"
	y := "ff"

	opBenchmark(b, opSAR, x, y)
}
func BenchmarkOpIsZero(b *testing.B) {
	x := "FBCDEF090807060504030201ffffffffFBCDEF090807060504030201ffffffff"
	opBenchmark(b, opIszero, x)
}

func TestOpMstore(t *testing.T) {
	var (
		env            = NewCVM(Context{}, nil, params.TestChainConfig, Config{})
		stack          = newstack()
		mem            = NewMemory()
		cvmInterpreter = NewCVMInterpreter(env, env.vmConfig)
	)

	env.interpreter = cvmInterpreter
	cvmInterpreter.intPool = poolOfIntPools.get()
	mem.Resize(64)
	pc := uint64(0)
	v := "abcdef00000000000000abba000000000deaf000000c0de00100000000133700"
	stack.pushN(new(big.Int).SetBytes(common.Hex2Bytes(v)), big.NewInt(0))
	opMstore(&pc, cvmInterpreter, nil, mem, stack)
	if got := common.Bytes2Hex(mem.GetCopy(0, 32)); got != v {
		t.Fatalf("Mstore fail, got %v, expected %v", got, v)
	}
	stack.pushN(big.NewInt(0x1), big.NewInt(0))
	opMstore(&pc, cvmInterpreter, nil, mem, stack)
	if common.Bytes2Hex(mem.GetCopy(0, 32)) != "0000000000000000000000000000000000000000000000000000000000000001" {
		t.Fatalf("Mstore failed to overwrite previous value")
	}
	poolOfIntPools.put(cvmInterpreter.intPool)
}

func BenchmarkOpMstore(bench *testing.B) {
	var (
		env            = NewCVM(Context{}, nil, params.TestChainConfig, Config{})
		stack          = newstack()
		mem            = NewMemory()
		cvmInterpreter = NewCVMInterpreter(env, env.vmConfig)
	)

	env.interpreter = cvmInterpreter
	cvmInterpreter.intPool = poolOfIntPools.get()
	mem.Resize(64)
	pc := uint64(0)
	memStart := big.NewInt(0)
	value := big.NewInt(0x1337)

	bench.ResetTimer()
	for i := 0; i < bench.N; i++ {
		stack.pushN(value, memStart)
		opMstore(&pc, cvmInterpreter, nil, mem, stack)
	}
	poolOfIntPools.put(cvmInterpreter.intPool)
}

func BenchmarkOpSHA3(bench *testing.B) {
	var (
		env            = NewCVM(Context{}, nil, params.TestChainConfig, Config{})
		stack          = newstack()
		mem            = NewMemory()
		cvmInterpreter = NewCVMInterpreter(env, env.vmConfig)
	)
	env.interpreter = cvmInterpreter
	cvmInterpreter.intPool = poolOfIntPools.get()
	mem.Resize(32)
	pc := uint64(0)
	start := big.NewInt(0)

	bench.ResetTimer()
	for i := 0; i < bench.N; i++ {
		stack.pushN(big.NewInt(32), start)
		opSha3(&pc, cvmInterpreter, nil, mem, stack)
	}
	poolOfIntPools.put(cvmInterpreter.intPool)
}

func TestCreate2Addreses(t *testing.T) { //TODO: TEST
	type testcase struct {
		origin   string
		salt     string
		code     string
		expected string
	}

	for i, tt := range []testcase{
		{
			origin:   "cb540000000000000000000000000000000000000000",
			salt:     "0x0000000000000000000000000000000000000000",
			code:     "0x00",
<<<<<<< HEAD
			expected: "0x0083CfB9adc8F6cCC1cD4DA19Fa472AE7C670a40",
=======
			expected: "cb327840851e3810e2d2f457485f9a1da6c12a0719fc",
>>>>>>> d1d989a0
		},
		{
			origin:   "cb77deadbeef00000000000000000000000000000000",
			salt:     "0x0000000000000000000000000000000000000000",
			code:     "0x00",
<<<<<<< HEAD
			expected: "0x06B4c682A1Beb9361247f4e7F6754d1B078D7772",
=======
			expected: "cb8774a53e4a8ea5b153f757d4bf1ab724dc4335640a",
>>>>>>> d1d989a0
		},
		{
			origin:   "cb77deadbeef00000000000000000000000000000000",
			salt:     "0xfeed000000000000000000000000000000000000",
			code:     "0x00",
<<<<<<< HEAD
			expected: "0xF1e06c492ab02a55fAC549698EC8C1a2E521AB18",
=======
			expected: "cb113a8a85b2b83110a7039b9c45d3e8951b02f770c4",
>>>>>>> d1d989a0
		},
		{
			origin:   "cb540000000000000000000000000000000000000000",
			salt:     "0x0000000000000000000000000000000000000000",
			code:     "0xdeadbeef",
<<<<<<< HEAD
			expected: "0x5debC0a0CB20d7B78dA4218BfFCE8d7bdCCAF595",
=======
			expected: "cb213fbc6a1f90cf2c0d11694321ce3434c7f66e0cc6",
>>>>>>> d1d989a0
		},
		{
			origin:   "cb3300000000000000000000000000000000deadbeef",
			salt:     "0xcafebabe",
			code:     "0xdeadbeef",
<<<<<<< HEAD
			expected: "0xAc280CDA65f7e674f2F2Fc9cb5AF861DcbD6D04c",
=======
			expected: "cb976e92b4f94fa483b0127e8d3a39e9d529d9f36441",
>>>>>>> d1d989a0
		},
		{
			origin:   "cb3300000000000000000000000000000000deadbeef",
			salt:     "0xcafebabe",
			code:     "0xdeadbeefdeadbeefdeadbeefdeadbeefdeadbeefdeadbeefdeadbeefdeadbeefdeadbeefdeadbeefdeadbeef",
<<<<<<< HEAD
			expected: "0x5393ccB7C7c4034c1D7BAf2A73bb9558d8eC535D",
=======
			expected: "cb88fbc57398e786b2e0de2a11f61dd0ff4fa568784e",
>>>>>>> d1d989a0
		},
		{
			origin:   "cb540000000000000000000000000000000000000000",
			salt:     "0x0000000000000000000000000000000000000000",
			code:     "0x",
<<<<<<< HEAD
			expected: "0x68c94b9D8D9271ed92B1aA29b3f847b417937D5F",
=======
			expected: "cb57bd1cd1fe08bcaf558bb0b32a987eba7e37089dfa",
>>>>>>> d1d989a0
		},
	} {

		origin := common.BytesToAddress(common.FromHex(tt.origin))
		salt := common.BytesToHash(common.FromHex(tt.salt))
		code := common.FromHex(tt.code)
		codeHash := crypto.SHA3(code)
		address := crypto.CreateAddress2(origin, salt, codeHash)
		/*
			stack          := newstack()
			// salt, but we don't need that for this test
			stack.push(big.NewInt(int64(len(code)))) //size
			stack.push(big.NewInt(0)) // memstart
			stack.push(big.NewInt(0)) // value
			energy, _ := energyCreate2(params.EnergyTable{}, nil, nil, stack, nil, 0)
			fmt.Printf("Example %d\n* address `0x%x`\n* salt `0x%x`\n* init_code `0x%x`\n* energy (assuming no mem expansion): `%v`\n* result: `%s`\n\n", i,origin, salt, code, energy, address.String())
		*/
		expected := common.BytesToAddress(common.FromHex(tt.expected))
		if !bytes.Equal(expected.Bytes(), address.Bytes()) {
			t.Errorf("test %d: expected %s, got %s", i, expected.String(), address.String())
		}

	}
}<|MERGE_RESOLUTION|>--- conflicted
+++ resolved
@@ -578,71 +578,43 @@
 			origin:   "cb540000000000000000000000000000000000000000",
 			salt:     "0x0000000000000000000000000000000000000000",
 			code:     "0x00",
-<<<<<<< HEAD
-			expected: "0x0083CfB9adc8F6cCC1cD4DA19Fa472AE7C670a40",
-=======
 			expected: "cb327840851e3810e2d2f457485f9a1da6c12a0719fc",
->>>>>>> d1d989a0
 		},
 		{
 			origin:   "cb77deadbeef00000000000000000000000000000000",
 			salt:     "0x0000000000000000000000000000000000000000",
 			code:     "0x00",
-<<<<<<< HEAD
-			expected: "0x06B4c682A1Beb9361247f4e7F6754d1B078D7772",
-=======
 			expected: "cb8774a53e4a8ea5b153f757d4bf1ab724dc4335640a",
->>>>>>> d1d989a0
 		},
 		{
 			origin:   "cb77deadbeef00000000000000000000000000000000",
 			salt:     "0xfeed000000000000000000000000000000000000",
 			code:     "0x00",
-<<<<<<< HEAD
-			expected: "0xF1e06c492ab02a55fAC549698EC8C1a2E521AB18",
-=======
 			expected: "cb113a8a85b2b83110a7039b9c45d3e8951b02f770c4",
->>>>>>> d1d989a0
 		},
 		{
 			origin:   "cb540000000000000000000000000000000000000000",
 			salt:     "0x0000000000000000000000000000000000000000",
 			code:     "0xdeadbeef",
-<<<<<<< HEAD
-			expected: "0x5debC0a0CB20d7B78dA4218BfFCE8d7bdCCAF595",
-=======
 			expected: "cb213fbc6a1f90cf2c0d11694321ce3434c7f66e0cc6",
->>>>>>> d1d989a0
 		},
 		{
 			origin:   "cb3300000000000000000000000000000000deadbeef",
 			salt:     "0xcafebabe",
 			code:     "0xdeadbeef",
-<<<<<<< HEAD
-			expected: "0xAc280CDA65f7e674f2F2Fc9cb5AF861DcbD6D04c",
-=======
 			expected: "cb976e92b4f94fa483b0127e8d3a39e9d529d9f36441",
->>>>>>> d1d989a0
 		},
 		{
 			origin:   "cb3300000000000000000000000000000000deadbeef",
 			salt:     "0xcafebabe",
 			code:     "0xdeadbeefdeadbeefdeadbeefdeadbeefdeadbeefdeadbeefdeadbeefdeadbeefdeadbeefdeadbeefdeadbeef",
-<<<<<<< HEAD
-			expected: "0x5393ccB7C7c4034c1D7BAf2A73bb9558d8eC535D",
-=======
 			expected: "cb88fbc57398e786b2e0de2a11f61dd0ff4fa568784e",
->>>>>>> d1d989a0
 		},
 		{
 			origin:   "cb540000000000000000000000000000000000000000",
 			salt:     "0x0000000000000000000000000000000000000000",
 			code:     "0x",
-<<<<<<< HEAD
-			expected: "0x68c94b9D8D9271ed92B1aA29b3f847b417937D5F",
-=======
 			expected: "cb57bd1cd1fe08bcaf558bb0b32a987eba7e37089dfa",
->>>>>>> d1d989a0
 		},
 	} {
 
