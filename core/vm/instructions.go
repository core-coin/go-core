--- conflicted
+++ resolved
@@ -17,30 +17,11 @@
 package vm
 
 import (
-<<<<<<< HEAD
-	"math/big"
-
-=======
-	"errors"
->>>>>>> 2dd79209
 	"github.com/core-coin/go-core/common"
 	"github.com/core-coin/go-core/core/types"
 	"github.com/core-coin/go-core/params"
 	"github.com/core-coin/uint256"
 	"golang.org/x/crypto/sha3"
-)
-
-var (
-<<<<<<< HEAD
-	bigZero = new(big.Int)
-	tt255   = math.BigPow(2, 255)
-=======
-	errWriteProtection       = errors.New("cvm: write protection")
-	errReturnDataOutOfBounds = errors.New("cvm: return data out of bounds")
-	errExecutionReverted     = errors.New("cvm: execution reverted")
-	errMaxCodeSizeExceeded   = errors.New("cvm: max code size exceeded")
-	errInvalidJump           = errors.New("cvm: invalid jump destination")
->>>>>>> 2dd79209
 )
 
 func opAdd(pc *uint64, interpreter *CVMInterpreter, contract *Contract, memory *Memory, stack *Stack) ([]byte, error) {
@@ -348,21 +329,16 @@
 		length     = stack.pop()
 	)
 
-<<<<<<< HEAD
-	if !end.IsUint64() || uint64(len(interpreter.returnData)) < end.Uint64() {
-		return nil, ErrReturnDataOutOfBounds
-=======
 	offset64, overflow := dataOffset.Uint64WithOverflow()
 	if overflow {
-		return nil, errReturnDataOutOfBounds
->>>>>>> 2dd79209
+		return nil, ErrReturnDataOutOfBounds
 	}
 	// we can reuse dataOffset now (aliasing it for clarity)
 	var end = dataOffset
 	end.Add(&dataOffset, &length)
 	end64, overflow := end.Uint64WithOverflow()
 	if overflow || uint64(len(interpreter.returnData)) < end64 {
-		return nil, errReturnDataOutOfBounds
+		return nil, ErrReturnDataOutOfBounds
 	}
 	memory.Set(memOffset.Uint64(), length.Uint64(), interpreter.returnData[offset64:end64])
 	return nil, nil
@@ -553,13 +529,8 @@
 
 func opJump(pc *uint64, interpreter *CVMInterpreter, contract *Contract, memory *Memory, stack *Stack) ([]byte, error) {
 	pos := stack.pop()
-<<<<<<< HEAD
-	if !contract.validJumpdest(pos) {
+	if !contract.validJumpdest(&pos) {
 		return nil, ErrInvalidJump
-=======
-	if !contract.validJumpdest(&pos) {
-		return nil, errInvalidJump
->>>>>>> 2dd79209
 	}
 	*pc = pos.Uint64()
 
@@ -568,15 +539,9 @@
 
 func opJumpi(pc *uint64, interpreter *CVMInterpreter, contract *Contract, memory *Memory, stack *Stack) ([]byte, error) {
 	pos, cond := stack.pop(), stack.pop()
-<<<<<<< HEAD
-	if cond.Sign() != 0 {
-		if !contract.validJumpdest(pos) {
-			return nil, ErrInvalidJump
-=======
 	if !cond.IsZero() {
 		if !contract.validJumpdest(&pos) {
-			return nil, errInvalidJump
->>>>>>> 2dd79209
+			return nil, ErrInvalidJump
 		}
 		*pc = pos.Uint64()
 	} else {
@@ -609,11 +574,7 @@
 	var (
 		value        = stack.pop()
 		offset, size = stack.pop(), stack.pop()
-<<<<<<< HEAD
-		input        = memory.GetCopy(offset.Int64(), size.Int64())
-=======
 		input        = memory.GetCopy(int64(offset.Uint64()), int64(size.Uint64()))
->>>>>>> 2dd79209
 		energy       = contract.Energy
 	)
 
@@ -646,11 +607,7 @@
 		endowment    = stack.pop()
 		offset, size = stack.pop(), stack.pop()
 		salt         = stack.pop()
-<<<<<<< HEAD
-		input        = memory.GetCopy(offset.Int64(), size.Int64())
-=======
 		input        = memory.GetCopy(int64(offset.Uint64()), int64(size.Uint64()))
->>>>>>> 2dd79209
 		energy       = contract.Energy
 	)
 
@@ -696,12 +653,8 @@
 	} else {
 		temp.SetOne()
 	}
-<<<<<<< HEAD
+	stack.push(&temp)
 	if err == nil || err == ErrExecutionReverted {
-=======
-	stack.push(&temp)
-	if err == nil || err == errExecutionReverted {
->>>>>>> 2dd79209
 		memory.Set(retOffset.Uint64(), retSize.Uint64(), ret)
 	}
 	contract.Energy += returnEnergy
@@ -728,12 +681,8 @@
 	} else {
 		temp.SetOne()
 	}
-<<<<<<< HEAD
+	stack.push(&temp)
 	if err == nil || err == ErrExecutionReverted {
-=======
-	stack.push(&temp)
-	if err == nil || err == errExecutionReverted {
->>>>>>> 2dd79209
 		memory.Set(retOffset.Uint64(), retSize.Uint64(), ret)
 	}
 	contract.Energy += returnEnergy
@@ -757,12 +706,8 @@
 	} else {
 		temp.SetOne()
 	}
-<<<<<<< HEAD
+	stack.push(&temp)
 	if err == nil || err == ErrExecutionReverted {
-=======
-	stack.push(&temp)
-	if err == nil || err == errExecutionReverted {
->>>>>>> 2dd79209
 		memory.Set(retOffset.Uint64(), retSize.Uint64(), ret)
 	}
 	contract.Energy += returnEnergy
@@ -786,12 +731,8 @@
 	} else {
 		temp.SetOne()
 	}
-<<<<<<< HEAD
+	stack.push(&temp)
 	if err == nil || err == ErrExecutionReverted {
-=======
-	stack.push(&temp)
-	if err == nil || err == errExecutionReverted {
->>>>>>> 2dd79209
 		memory.Set(retOffset.Uint64(), retSize.Uint64(), ret)
 	}
 	contract.Energy += returnEnergy
