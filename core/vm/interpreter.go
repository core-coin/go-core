// Copyright 2014 by the Authors
// This file is part of the go-core library.
//
// The go-core library is free software: you can redistribute it and/or modify
// it under the terms of the GNU Lesser General Public License as published by
// the Free Software Foundation, either version 3 of the License, or
// (at your option) any later version.
//
// The go-core library is distributed in the hope that it will be useful,
// but WITHOUT ANY WARRANTY; without even the implied warranty of
// MERCHANTABILITY or FITNESS FOR A PARTICULAR PURPOSE. See the
// GNU Lesser General Public License for more details.
//
// You should have received a copy of the GNU Lesser General Public License
// along with the go-core library. If not, see <http://www.gnu.org/licenses/>.

package vm

import (
	"hash"
	"sync/atomic"

	"github.com/core-coin/go-core/common"
	"github.com/core-coin/go-core/common/math"
)

// Config are the configuration options for the Interpreter
type Config struct {
	Debug                   bool   // Enables debugging
	Tracer                  Tracer // Opcode logger
	NoRecursion             bool   // Disables call, callcode, delegate call and create
	EnablePreimageRecording bool   // Enables recording of SHA3/keccak preimages

	JumpTable [256]*operation // EVM instruction table, automatically populated if unset

	EWASMInterpreter string // External EWASM interpreter options
	CVMInterpreter   string // External CVM interpreter options

	ExtraCips []int // Additional CIPS that are to be enabled
}

// Interpreter is used to run Core based contracts and will utilise the
// passed environment to query external sources for state information.
// The Interpreter will run the byte code VM based on the passed
// configuration.
type Interpreter interface {
	// Run loops and evaluates the contract's code with the given input data and returns
	// the return byte-slice and an error if one occurred.
	Run(contract *Contract, input []byte, static bool) ([]byte, error)
	// CanRun tells if the contract, passed as an argument, can be
	// run by the current interpreter. This is meant so that the
	// caller can do something like:
	//
	// ```golang
	// for _, interpreter := range interpreters {
	//   if interpreter.CanRun(contract.code) {
	//     interpreter.Run(contract.code, input)
	//   }
	// }
	// ```
	CanRun([]byte) bool
}

// keccakState wraps sha3.state. In addition to the usual hash methods, it also supports
// Read to get a variable amount of data from the hash state. Read is faster than Sum
// because it doesn't copy the internal state, but also modifies the internal state.
type keccakState interface {
	hash.Hash
	Read([]byte) (int, error)
}

// CVMInterpreter represents an CVM interpreter
type CVMInterpreter struct {
	cvm *CVM
	cfg Config

	hasher    keccakState // SHA3 hasher instance shared across opcodes
	hasherBuf common.Hash // SHA3 hasher result array shared aross opcodes

	readOnly   bool   // Whether to throw on stateful modifications
	returnData []byte // Last CALL's return data for subsequent reuse
}

// NewCVMInterpreter returns a new instance of the Interpreter.
func NewCVMInterpreter(cvm *CVM, cfg Config) *CVMInterpreter {
	// We use the STOP instruction whether to see
	// the jump table was initialised. If it was not
	// we'll set the default jump table.
	if cfg.JumpTable[STOP] == nil {
		var jt JumpTable
		switch {
		default:
			jt = InstructionSet
		}
		cfg.JumpTable = jt
	}

	return &CVMInterpreter{
		cvm: cvm,
		cfg: cfg,
	}
}

// Run loops and evaluates the contract's code with the given input data and returns
// the return byte-slice and an error if one occurred.
//
// It's important to note that any errors returned by the interpreter should be
// considered a revert-and-consume-all-energy operation except for
// ErrExecutionReverted which means revert-and-keep-energy-left.
func (in *CVMInterpreter) Run(contract *Contract, input []byte, readOnly bool) (ret []byte, err error) {
	// Increment the call depth which is restricted to 1024
	in.cvm.depth++
	defer func() { in.cvm.depth-- }()

	// Make sure the readOnly is only set if we aren't in readOnly yet.
	// This makes also sure that the readOnly flag isn't removed for child calls.
	if readOnly && !in.readOnly {
		in.readOnly = true
		defer func() { in.readOnly = false }()
	}

	// Reset the previous call's return data. It's unimportant to preserve the old buffer
	// as every returning call will return new data anyway.
	in.returnData = nil

	// Don't bother with the execution if there's no code.
	if len(contract.Code) == 0 {
		return nil, nil
	}

	var (
		op    OpCode        // current opcode
		mem   = NewMemory() // bound memory
		stack = newstack()  // local stack
		// For optimisation reason we're using uint64 as the program counter.
		// It's theoretically possible to go above 2^64. The YP defines the PC
		// to be uint256. Practically much less so feasible.
		pc   = uint64(0) // program counter
		cost uint64
		// copies used by tracer
		pcCopy     uint64 // needed for the deferred Tracer
		energyCopy uint64 // for Tracer to log energy remaining before execution
		logged     bool   // deferred Tracer should ignore already logged steps
		res        []byte // result of the opcode execution function
	)
	contract.Input = input

	if in.cfg.Debug {
		defer func() {
			if err != nil {
				if !logged {
					in.cfg.Tracer.CaptureState(in.cvm, pcCopy, op, energyCopy, cost, mem, stack, contract, in.cvm.depth, err)
				} else {
					in.cfg.Tracer.CaptureFault(in.cvm, pcCopy, op, energyCopy, cost, mem, stack, contract, in.cvm.depth, err)
				}
			}
		}()
	}
	// The Interpreter main run loop (contextual). This loop runs until either an
	// explicit STOP, RETURN or SELFDESTRUCT is executed, an error occurred during
	// the execution of one of the operations or until the done flag is set by the
	// parent context.
	for atomic.LoadInt32(&in.cvm.abort) == 0 {
		if in.cfg.Debug {
			// Capture pre-execution values for tracing.
			logged, pcCopy, energyCopy = false, pc, contract.Energy
		}

		// Get the operation from the jump table and validate the stack to ensure there are
		// enough stack items available to perform the operation.
		op = contract.GetOp(pc)
		operation := in.cfg.JumpTable[op]
<<<<<<< HEAD
		if !operation.valid {
			return nil, &ErrInvalidOpCode{opcode: op}
=======
		if operation == nil {
			return nil, fmt.Errorf("invalid opcode 0x%x", int(op))
>>>>>>> 2dd79209
		}
		// Validate stack
		if sLen := stack.len(); sLen < operation.minStack {
			return nil, &ErrStackUnderflow{stackLen: sLen, required: operation.minStack}
		} else if sLen > operation.maxStack {
			return nil, &ErrStackOverflow{stackLen: sLen, limit: operation.maxStack}
		}
		// If the operation is valid, enforce and write restrictions
		if in.readOnly {
			// If the interpreter is operating in readonly mode, make sure no
			// state-modifying operation is performed. The 3rd stack item
			// for a call operation is the value. Transferring value from one
			// account to the others means the state is modified and should also
			// return with an error.
			if operation.writes || (op == CALL && stack.Back(2).Sign() != 0) {
				return nil, ErrWriteProtection
			}
		}
		// Static portion of energy
		cost = operation.constantEnergy // For tracing
		if !contract.UseEnergy(operation.constantEnergy) {
			return nil, ErrOutOfEnergy
		}

		var memorySize uint64
		// calculate the new memory size and expand the memory to fit
		// the operation
		// Memory check needs to be done prior to evaluating the dynamic energy portion,
		// to detect calculation overflows
		if operation.memorySize != nil {
			memSize, overflow := operation.memorySize(stack)
			if overflow {
				return nil, ErrEnergyUintOverflow
			}
			// memory is expanded in words of 32 bytes. Energy
			// is also calculated in words.
			if memorySize, overflow = math.SafeMul(toWordSize(memSize), 32); overflow {
				return nil, ErrEnergyUintOverflow
			}
		}
		// Dynamic portion of energy
		// consume the energy and return an error if not enough energy is available.
		// cost is explicitly set so that the capture state defer method can get the proper cost
		if operation.dynamicEnergy != nil {
			var dynamicCost uint64
			dynamicCost, err = operation.dynamicEnergy(in.cvm, contract, stack, mem, memorySize)
			cost += dynamicCost // total cost, for debug tracing
			if err != nil || !contract.UseEnergy(dynamicCost) {
				return nil, ErrOutOfEnergy
			}
		}
		if memorySize > 0 {
			mem.Resize(memorySize)
		}

		if in.cfg.Debug {
			in.cfg.Tracer.CaptureState(in.cvm, pc, op, energyCopy, cost, mem, stack, contract, in.cvm.depth, err)
			logged = true
		}

		// execute the operation
		res, err = operation.execute(&pc, in, contract, mem, stack)
		// if the operation clears the return data (e.g. it has returning data)
		// set the last return to the result of the operation.
		if operation.returns {
			in.returnData = res
		}

		switch {
		case err != nil:
			return nil, err
		case operation.reverts:
			return res, ErrExecutionReverted
		case operation.halts:
			return res, nil
		case !operation.jumps:
			pc++
		}
	}
	return nil, nil
}

// CanRun tells if the contract, passed as an argument, can be
// run by the current interpreter.
func (in *CVMInterpreter) CanRun(code []byte) bool {
	return true
}<|MERGE_RESOLUTION|>--- conflicted
+++ resolved
@@ -31,7 +31,7 @@
 	NoRecursion             bool   // Disables call, callcode, delegate call and create
 	EnablePreimageRecording bool   // Enables recording of SHA3/keccak preimages
 
-	JumpTable [256]*operation // EVM instruction table, automatically populated if unset
+	JumpTable [256]*operation // CVM instruction table, automatically populated if unset
 
 	EWASMInterpreter string // External EWASM interpreter options
 	CVMInterpreter   string // External CVM interpreter options
@@ -170,13 +170,8 @@
 		// enough stack items available to perform the operation.
 		op = contract.GetOp(pc)
 		operation := in.cfg.JumpTable[op]
-<<<<<<< HEAD
-		if !operation.valid {
+		if operation == nil {
 			return nil, &ErrInvalidOpCode{opcode: op}
-=======
-		if operation == nil {
-			return nil, fmt.Errorf("invalid opcode 0x%x", int(op))
->>>>>>> 2dd79209
 		}
 		// Validate stack
 		if sLen := stack.len(); sLen < operation.minStack {
