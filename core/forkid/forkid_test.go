--- conflicted
+++ resolved
@@ -43,11 +43,7 @@
 			params.MainnetChainConfig,
 			params.MainnetGenesisHash,
 			[]testcase{
-<<<<<<< HEAD
-				{0, ID{Hash: checksumToBytes(0xd2bfaf46), Next: 0}},
-=======
 				{0, ID{Hash: checksumToBytes(0xc5220bd8), Next: 0}},
->>>>>>> f3e18730
 			},
 		},
 		// Devin test cases
@@ -55,11 +51,7 @@
 			params.DevinChainConfig,
 			params.DevinGenesisHash,
 			[]testcase{
-<<<<<<< HEAD
-				{10, ID{Hash: checksumToBytes(0xb849a26c), Next: 0}},
-=======
 				{10, ID{Hash: checksumToBytes(0xb15a6730), Next: 0}},
->>>>>>> f3e18730
 			},
 		},
 		// Koliba test cases
@@ -67,11 +59,7 @@
 			params.KolibaChainConfig,
 			params.KolibaGenesisHash,
 			[]testcase{
-<<<<<<< HEAD
-				{1561651, ID{Hash: checksumToBytes(0xe37ebcf4), Next: 0}},
-=======
 				{1561651, ID{Hash: checksumToBytes(0x3264e4dc), Next: 0}},
->>>>>>> f3e18730
 			},
 		},
 	}
