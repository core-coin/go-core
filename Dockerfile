--- conflicted
+++ resolved
@@ -1,31 +1,3 @@
-# Build Gocore in a stock Go builder container
-<<<<<<< HEAD
-FROM golang:1.13-alpine as builder
-ARG ALLTOOLS
-RUN apk add --no-cache make gcc musl-dev linux-headers git
-
-ADD . /go-core
-RUN if [[ -n "$ALLTOOLS" ]] ; then cd /go-core && make all ; else cd /go-core && make gocore ; fi
-
-# Pull Gocore into a second stage deploy alpine container
-FROM alpine:latest
-ENV NETWORK=devin
-ENV SYNCMODE=full
-ENV GCMODE=full
-ENV DATADIR=~/.core
-ENV KEYDIR=$DATADIR/keystore
-# Ports:
-# 8545/tcp = HTTP-RPC
-# 8546/tcp = WS
-# 8547/tcp = GraphQL
-# 30300/tcp 30300/udp = Peers
-
-RUN apk add --no-cache ca-certificates
-COPY --from=builder /go-core/build/bin/* /usr/local/bin/
-
-EXPOSE 30300 30300/udp
-ENTRYPOINT gocore --datadir=${DATADIR} --keystore=${KEYDIR} --${NETWORK} --syncmode=${SYNCMODE} --gcmode=${GCMODE}
-=======
 FROM golang:1.15-buster as builder
 ARG ALLTOOLS
 
@@ -37,5 +9,4 @@
 
 COPY --from=builder /go-core/build/bin/* /usr/local/bin/
 
-EXPOSE 30300 30300/udp
->>>>>>> f3e18730
+EXPOSE 30300 30300/udp