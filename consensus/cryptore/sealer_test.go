// Copyright 2018 The go-core Authors
// This file is part of the go-core library.
//
// The go-core library is free software: you can redistribute it and/or modify
// it under the terms of the GNU Lesser General Public License as published by
// the Free Software Foundation, either version 3 of the License, or
// (at your option) any later version.
//
// The go-core library is distributed in the hope that it will be useful,
// but WITHOUT ANY WARRANTY; without even the implied warranty of
// MERCHANTABILITY or FITNESS FOR A PARTICULAR PURPOSE. See the
// GNU Lesser General Public License for more details.
//
// You should have received a copy of the GNU Lesser General Public License
// along with the go-core library. If not, see <http://www.gnu.org/licenses/>.

package cryptore

import (
	"encoding/json"
	"io/ioutil"
	"math/big"
	"net/http"
	"net/http/httptest"
	"testing"
	"time"

	"github.com/core-coin/go-core/common"
	"github.com/core-coin/go-core/core/types"
	"github.com/core-coin/go-core/internal/testlog"
	"github.com/core-coin/go-core/log"
)

// Tests whether remote HTTP servers are correctly notified of new work.
func TestRemoteNotify(t *testing.T) {
	// Start a simple web server to capture notifications.
	sink := make(chan [3]string)
	server := httptest.NewServer(http.HandlerFunc(func(w http.ResponseWriter, req *http.Request) {
		blob, err := ioutil.ReadAll(req.Body)
		if err != nil {
			t.Errorf("failed to read miner notification: %v", err)
		}
		var work [3]string
		if err := json.Unmarshal(blob, &work); err != nil {
			t.Errorf("failed to unmarshal miner notification: %v", err)
		}
		sink <- work
	}))
	defer server.Close()

	// Create the custom cryptore engine.
	cryptore := NewTester([]string{server.URL}, false)
	defer cryptore.Close()

	// Stream a work task and ensure the notification bubbles out.
	header := &types.Header{Number: big.NewInt(1), Difficulty: big.NewInt(2)}
	block := types.NewBlockWithHeader(header)

	cryptore.Seal(nil, block, nil, nil)
	select {
	case work := <-sink:
		if want := cryptore.SealHash(header).Hex(); work[0] != want {
			t.Errorf("work packet hash mismatch: have %s, want %s", work[0], want)
		}
		if want := common.BytesToHash(SeedHash(header.Number.Uint64())).Hex(); work[1] != want {
			t.Errorf("work packet seed mismatch: have %s, want %s", work[1], want)
		}
		target := new(big.Int).Div(new(big.Int).Lsh(big.NewInt(1), 256), header.Difficulty)
		if want := common.BytesToHash(target.Bytes()).Hex(); work[2] != want {
			t.Errorf("work packet target mismatch: have %s, want %s", work[2], want)
		}
	case <-time.After(3 * time.Second):
		t.Fatalf("notification timed out")
	}
}

// Tests that pushing work packages fast to the miner doesn't cause any data race
// issues in the notifications.
func TestRemoteMultiNotify(t *testing.T) {
	// Start a simple web server to capture notifications.
	sink := make(chan [3]string, 64)
	server := httptest.NewServer(http.HandlerFunc(func(w http.ResponseWriter, req *http.Request) {
		blob, err := ioutil.ReadAll(req.Body)
		if err != nil {
			t.Errorf("failed to read miner notification: %v", err)
		}
		var work [3]string
		if err := json.Unmarshal(blob, &work); err != nil {
			t.Errorf("failed to unmarshal miner notification: %v", err)
		}
		sink <- work
	}))
	defer server.Close()

	// Create the custom cryptore engine.
	cryptore := NewTester([]string{server.URL}, false)
	cryptore.config.Log = testlog.Logger(t, log.LvlWarn)
	defer cryptore.Close()

	// Stream a lot of work task and ensure all the notifications bubble out.
	for i := 0; i < cap(sink); i++ {
		header := &types.Header{Number: big.NewInt(int64(i)), Difficulty: big.NewInt(2)}
		block := types.NewBlockWithHeader(header)
		cryptore.Seal(nil, block, nil, nil)
	}

	for i := 0; i < cap(sink); i++ {
		select {
		case <-sink:
<<<<<<< HEAD
		case <-time.After(25 * time.Second):
=======
		case <-time.After(60 * time.Second):
>>>>>>> c759e49d
			t.Fatalf("notification %d timed out", i)
		}
	}
}

// Tests whether stale solutions are correctly processed.
func TestStaleSubmission(t *testing.T) {
	cryptore := NewTester(nil, true)
	defer cryptore.Close()
	api := &API{cryptore}

	fakeNonce, fakeDigest := types.BlockNonce{0x01, 0x02, 0x03}, common.HexToHash("deadbeef")

	testcases := []struct {
		headers     []*types.Header
		submitIndex int
		submitRes   bool
	}{
		// Case1: submit solution for the latest mining package
		{
			[]*types.Header{
				{ParentHash: common.BytesToHash([]byte{0xa}), Number: big.NewInt(1), Difficulty: big.NewInt(100000000)},
			},
			0,
			true,
		},
		// Case2: submit solution for the previous package but have same parent.
		{
			[]*types.Header{
				{ParentHash: common.BytesToHash([]byte{0xb}), Number: big.NewInt(2), Difficulty: big.NewInt(100000000)},
				{ParentHash: common.BytesToHash([]byte{0xb}), Number: big.NewInt(2), Difficulty: big.NewInt(100000001)},
			},
			0,
			true,
		},
		// Case3: submit stale but acceptable solution
		{
			[]*types.Header{
				{ParentHash: common.BytesToHash([]byte{0xc}), Number: big.NewInt(3), Difficulty: big.NewInt(100000000)},
				{ParentHash: common.BytesToHash([]byte{0xd}), Number: big.NewInt(9), Difficulty: big.NewInt(100000000)},
			},
			0,
			true,
		},
		// Case4: submit very old solution
		{
			[]*types.Header{
				{ParentHash: common.BytesToHash([]byte{0xe}), Number: big.NewInt(10), Difficulty: big.NewInt(100000000)},
				{ParentHash: common.BytesToHash([]byte{0xf}), Number: big.NewInt(17), Difficulty: big.NewInt(100000000)},
			},
			0,
			false,
		},
	}
	results := make(chan *types.Block, 16)

	for id, c := range testcases {
		for _, h := range c.headers {
			cryptore.Seal(nil, types.NewBlockWithHeader(h), results, nil)
		}
		if res := api.SubmitWork(fakeNonce, cryptore.SealHash(c.headers[c.submitIndex]), fakeDigest); res != c.submitRes {
			t.Errorf("case %d submit result mismatch, want %t, get %t", id+1, c.submitRes, res)
		}
		if !c.submitRes {
			continue
		}
		select {
		case res := <-results:
			if res.Header().Nonce != fakeNonce {
				t.Errorf("case %d block nonce mismatch, want %x, get %x", id+1, fakeNonce, res.Header().Nonce)
			}
			if res.Header().MixDigest != fakeDigest {
				t.Errorf("case %d block digest mismatch, want %x, get %x", id+1, fakeDigest, res.Header().MixDigest)
			}
			if res.Header().Difficulty.Uint64() != c.headers[c.submitIndex].Difficulty.Uint64() {
				t.Errorf("case %d block difficulty mismatch, want %d, get %d", id+1, c.headers[c.submitIndex].Difficulty, res.Header().Difficulty)
			}
			if res.Header().Number.Uint64() != c.headers[c.submitIndex].Number.Uint64() {
				t.Errorf("case %d block number mismatch, want %d, get %d", id+1, c.headers[c.submitIndex].Number.Uint64(), res.Header().Number.Uint64())
			}
			if res.Header().ParentHash != c.headers[c.submitIndex].ParentHash {
				t.Errorf("case %d block parent hash mismatch, want %s, get %s", id+1, c.headers[c.submitIndex].ParentHash.Hex(), res.Header().ParentHash.Hex())
			}
		case <-time.NewTimer(time.Second).C:
			t.Errorf("case %d fetch cryptore result timeout", id+1)
		}
	}
}<|MERGE_RESOLUTION|>--- conflicted
+++ resolved
@@ -107,11 +107,7 @@
 	for i := 0; i < cap(sink); i++ {
 		select {
 		case <-sink:
-<<<<<<< HEAD
-		case <-time.After(25 * time.Second):
-=======
 		case <-time.After(60 * time.Second):
->>>>>>> c759e49d
 			t.Fatalf("notification %d timed out", i)
 		}
 	}
