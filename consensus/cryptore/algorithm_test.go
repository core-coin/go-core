--- conflicted
+++ resolved
@@ -32,14 +32,9 @@
 	hash := hexutil.MustDecode("0xc9149cc0386e689d789a1c2f3d5d169a61a6218ed30e74414dc736e442ef3d1f")
 	nonce := uint64(0)
 
-	wantResult := hexutil.MustDecode("0x1f375cf3374bfa1bbda32674ef9077e7823b95a1a92ed07b5cea4d6004abf012")
-<<<<<<< HEAD
-	vm, mutex := NewRandomXVMWithKeyAndMutex()
-	result, err := RandomX(vm, mutex, hash, nonce)
-=======
+	wantResult := hexutil.MustDecode("0x3bf47a8683fe5e1be74ac8a6e66a2c908339a756b26df737e706a6e50cfa419c")
 	vm, mutex := randomx.NewRandomXVMWithKeyAndMutex()
-	digest, result, err := randomx.RandomX(vm, mutex, hash, nonce)
->>>>>>> 622ad75d
+	result, err := randomx.RandomX(vm, mutex, hash, nonce)
 	if err != nil {
 		t.Error(err)
 	}
