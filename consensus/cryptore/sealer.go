--- conflicted
+++ resolved
@@ -162,11 +162,7 @@
 				attempts = 0
 			}
 			// Compute the PoW value of this nonce
-<<<<<<< HEAD
-			result, err := RandomX(cryptore.randomXVM, cryptore.vmMutex, hash, nonce)
-=======
-			digest, result, err := randomx.RandomX(cryptore.randomXVM, cryptore.vmMutex, hash, nonce)
->>>>>>> 622ad75d
+			result, err := randomx.RandomX(cryptore.randomXVM, cryptore.vmMutex, hash, nonce)
 			if err != nil {
 				logger.Error(err.Error())
 			}
