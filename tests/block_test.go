// Copyright 2015 The go-core Authors
// This file is part of the go-core library.
//
// The go-core library is free software: you can redistribute it and/or modify
// it under the terms of the GNU Lesser General Public License as published by
// the Free Software Foundation, either version 3 of the License, or
// (at your option) any later version.
//
// The go-core library is distributed in the hope that it will be useful,
// but WITHOUT ANY WARRANTY; without even the implied warranty of
// MERCHANTABILITY or FITNESS FOR A PARTICULAR PURPOSE. See the
// GNU Lesser General Public License for more details.
//
// You should have received a copy of the GNU Lesser General Public License
// along with the go-core library. If not, see <http://www.gnu.org/licenses/>.

package tests

import (
	"testing"
)

func TestBlockchain(t *testing.T) {
	t.Parallel()

	bt := new(testMatcher)
	// General state tests are 'exported' as blockchain tests, but we can run them natively.
	bt.skipLoad(`^GeneralStateTests/`)
	// Skip random failures due to selfish mining test
	bt.skipLoad(`.*bcForgedTest/bcForkUncle\.json`)

	// Slow tests
	bt.slow(`.*bcExploitTest/DelegateCallSpam.json`)
	bt.slow(`.*bcExploitTest/ShanghaiLove.json`)
	bt.slow(`.*bcExploitTest/SuicideIssue.json`)
	bt.slow(`.*/bcForkStressTest/`)
	bt.slow(`.*/bcEnergyPricerTest/RPC_API_Test.json`)
	bt.slow(`.*/bcWalletTest/`)

	// Very slow test
	bt.skipLoad(`.*/stTimeConsuming/.*`)

	// test takes a lot for time and goes easily OOM because of sha3 calculation on a huge range,
	// using 4.6 TEnergy
	bt.skipLoad(`.*randomStatetest94.json.*`)

	bt.walk(t, blockTestDir, func(t *testing.T, name string, test *BlockTest) {
		if err := bt.checkFailure(t, name+"/trie", test.Run(false)); err != nil {
			t.Errorf("test without snapshotter failed: %v", err)
		}
		if err := bt.checkFailure(t, name+"/snap", test.Run(true)); err != nil {
			t.Errorf("test with snapshotter failed: %v", err)
		}
	})
<<<<<<< HEAD
=======
	// There is also a LegacyTests folder, containing blockchain tests generated
	// prior to Istanbul. However, they are all derived from GeneralStateTests,
	// which run natively, so there's no reason to run them here.
>>>>>>> 074efe6c
}<|MERGE_RESOLUTION|>--- conflicted
+++ resolved
@@ -52,10 +52,4 @@
 			t.Errorf("test with snapshotter failed: %v", err)
 		}
 	})
-<<<<<<< HEAD
-=======
-	// There is also a LegacyTests folder, containing blockchain tests generated
-	// prior to Istanbul. However, they are all derived from GeneralStateTests,
-	// which run natively, so there's no reason to run them here.
->>>>>>> 074efe6c
 }