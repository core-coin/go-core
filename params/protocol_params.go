--- conflicted
+++ resolved
@@ -99,15 +99,8 @@
 )
 
 var (
-<<<<<<< HEAD
-	DifficultyBoundDivisor = big.NewInt(512)  // The bound divisor of the difficulty, used in the update calculations.
+	DifficultyBoundDivisor = big.NewInt(256)  // The bound divisor of the difficulty, used in the update calculations.
 	GenesisDifficulty      = big.NewInt(8192) // Difficulty of the Genesis block.
 	MinimumDifficulty      = big.NewInt(8192) // The minimum that the difficulty may ever be.
 	DurationLimit          = big.NewInt(6)    // The decision boundary on the blocktime duration used to determine whether difficulty should go up or not.
-=======
-	DifficultyBoundDivisor = big.NewInt(1024)  // The bound divisor of the difficulty, used in the update calculations.
-	GenesisDifficulty      = big.NewInt(8192) // Difficulty of the Genesis block.
-	MinimumDifficulty      = big.NewInt(8192) // The minimum that the difficulty may ever be.
-	DurationLimit          = big.NewInt(6)     // The decision boundary on the blocktime duration used to determine whether difficulty should go up or not.
->>>>>>> 43cf7e12
 )