// Copyright 2015 The go-core Authors
// This file is part of the go-core library.
//
// The go-core library is free software: you can redistribute it and/or modify
// it under the terms of the GNU Lesser General Public License as published by
// the Free Software Foundation, either version 3 of the License, or
// (at your option) any later version.
//
// The go-core library is distributed in the hope that it will be useful,
// but WITHOUT ANY WARRANTY; without even the implied warranty of
// MERCHANTABILITY or FITNESS FOR A PARTICULAR PURPOSE. See the
// GNU Lesser General Public License for more details.
//
// You should have received a copy of the GNU Lesser General Public License
// along with the go-core library. If not, see <http://www.gnu.org/licenses/>.

package xcc

import (
	"fmt"
	"math"
	"math/big"
	"math/rand"
	"testing"
	"time"

	"github.com/core-coin/go-core/common"
	"github.com/core-coin/go-core/consensus/cryptore"
	"github.com/core-coin/go-core/core"
	"github.com/core-coin/go-core/core/rawdb"
	"github.com/core-coin/go-core/core/state"
	"github.com/core-coin/go-core/core/types"
	"github.com/core-coin/go-core/core/vm"
	"github.com/core-coin/go-core/crypto"
	"github.com/core-coin/go-core/event"
	"github.com/core-coin/go-core/p2p"
	"github.com/core-coin/go-core/params"
	"github.com/core-coin/go-core/xcc/downloader"
)

// Tests that block headers can be retrieved from a remote chain based on user queries.
func TestGetBlockHeaders63(t *testing.T) { testGetBlockHeaders(t, 63) }
func TestGetBlockHeaders64(t *testing.T) { testGetBlockHeaders(t, 64) }

func testGetBlockHeaders(t *testing.T, protocol int) {
	pm, _ := newTestProtocolManagerMust(t, downloader.FullSync, downloader.MaxHashFetch+15, nil, nil)
	peer, _ := newTestPeer("peer", protocol, pm, true)
	defer peer.close()

	// Create a "random" unknown hash for testing
	var unknown common.Hash
	for i := range unknown {
		unknown[i] = byte(i)
	}
	// Create a batch of tests for various scenarios
	limit := uint64(downloader.MaxHeaderFetch)
	tests := []struct {
		query  *getBlockHeadersData // The query to execute for header retrieval
		expect []common.Hash        // The hashes of the block whose headers are expected
	}{
		// A single random block should be retrievable by hash and number too
		{
			&getBlockHeadersData{Origin: hashOrNumber{Hash: pm.blockchain.GetBlockByNumber(limit / 2).Hash()}, Amount: 1},
			[]common.Hash{pm.blockchain.GetBlockByNumber(limit / 2).Hash()},
		}, {
			&getBlockHeadersData{Origin: hashOrNumber{Number: limit / 2}, Amount: 1},
			[]common.Hash{pm.blockchain.GetBlockByNumber(limit / 2).Hash()},
		},
		// Multiple headers should be retrievable in both directions
		{
			&getBlockHeadersData{Origin: hashOrNumber{Number: limit / 2}, Amount: 3},
			[]common.Hash{
				pm.blockchain.GetBlockByNumber(limit / 2).Hash(),
				pm.blockchain.GetBlockByNumber(limit/2 + 1).Hash(),
				pm.blockchain.GetBlockByNumber(limit/2 + 2).Hash(),
			},
		}, {
			&getBlockHeadersData{Origin: hashOrNumber{Number: limit / 2}, Amount: 3, Reverse: true},
			[]common.Hash{
				pm.blockchain.GetBlockByNumber(limit / 2).Hash(),
				pm.blockchain.GetBlockByNumber(limit/2 - 1).Hash(),
				pm.blockchain.GetBlockByNumber(limit/2 - 2).Hash(),
			},
		},
		// Multiple headers with skip lists should be retrievable
		{
			&getBlockHeadersData{Origin: hashOrNumber{Number: limit / 2}, Skip: 3, Amount: 3},
			[]common.Hash{
				pm.blockchain.GetBlockByNumber(limit / 2).Hash(),
				pm.blockchain.GetBlockByNumber(limit/2 + 4).Hash(),
				pm.blockchain.GetBlockByNumber(limit/2 + 8).Hash(),
			},
		}, {
			&getBlockHeadersData{Origin: hashOrNumber{Number: limit / 2}, Skip: 3, Amount: 3, Reverse: true},
			[]common.Hash{
				pm.blockchain.GetBlockByNumber(limit / 2).Hash(),
				pm.blockchain.GetBlockByNumber(limit/2 - 4).Hash(),
				pm.blockchain.GetBlockByNumber(limit/2 - 8).Hash(),
			},
		},
		// The chain endpoints should be retrievable
		{
			&getBlockHeadersData{Origin: hashOrNumber{Number: 0}, Amount: 1},
			[]common.Hash{pm.blockchain.GetBlockByNumber(0).Hash()},
		}, {
			&getBlockHeadersData{Origin: hashOrNumber{Number: pm.blockchain.CurrentBlock().NumberU64()}, Amount: 1},
			[]common.Hash{pm.blockchain.CurrentBlock().Hash()},
		},
		// Ensure protocol limits are honored
		{
			&getBlockHeadersData{Origin: hashOrNumber{Number: pm.blockchain.CurrentBlock().NumberU64() - 1}, Amount: limit + 10, Reverse: true},
			pm.blockchain.GetBlockHashesFromHash(pm.blockchain.CurrentBlock().Hash(), limit),
		},
		// Check that requesting more than available is handled gracefully
		{
			&getBlockHeadersData{Origin: hashOrNumber{Number: pm.blockchain.CurrentBlock().NumberU64() - 4}, Skip: 3, Amount: 3},
			[]common.Hash{
				pm.blockchain.GetBlockByNumber(pm.blockchain.CurrentBlock().NumberU64() - 4).Hash(),
				pm.blockchain.GetBlockByNumber(pm.blockchain.CurrentBlock().NumberU64()).Hash(),
			},
		}, {
			&getBlockHeadersData{Origin: hashOrNumber{Number: 4}, Skip: 3, Amount: 3, Reverse: true},
			[]common.Hash{
				pm.blockchain.GetBlockByNumber(4).Hash(),
				pm.blockchain.GetBlockByNumber(0).Hash(),
			},
		},
		// Check that requesting more than available is handled gracefully, even if mid skip
		{
			&getBlockHeadersData{Origin: hashOrNumber{Number: pm.blockchain.CurrentBlock().NumberU64() - 4}, Skip: 2, Amount: 3},
			[]common.Hash{
				pm.blockchain.GetBlockByNumber(pm.blockchain.CurrentBlock().NumberU64() - 4).Hash(),
				pm.blockchain.GetBlockByNumber(pm.blockchain.CurrentBlock().NumberU64() - 1).Hash(),
			},
		}, {
			&getBlockHeadersData{Origin: hashOrNumber{Number: 4}, Skip: 2, Amount: 3, Reverse: true},
			[]common.Hash{
				pm.blockchain.GetBlockByNumber(4).Hash(),
				pm.blockchain.GetBlockByNumber(1).Hash(),
			},
		},
		// Check a corner case where requesting more can iterate past the endpoints
		{
			&getBlockHeadersData{Origin: hashOrNumber{Number: 2}, Amount: 5, Reverse: true},
			[]common.Hash{
				pm.blockchain.GetBlockByNumber(2).Hash(),
				pm.blockchain.GetBlockByNumber(1).Hash(),
				pm.blockchain.GetBlockByNumber(0).Hash(),
			},
		},
		// Check a corner case where skipping overflow loops back into the chain start
		{
			&getBlockHeadersData{Origin: hashOrNumber{Hash: pm.blockchain.GetBlockByNumber(3).Hash()}, Amount: 2, Reverse: false, Skip: math.MaxUint64 - 1},
			[]common.Hash{
				pm.blockchain.GetBlockByNumber(3).Hash(),
			},
		},
		// Check a corner case where skipping overflow loops back to the same header
		{
			&getBlockHeadersData{Origin: hashOrNumber{Hash: pm.blockchain.GetBlockByNumber(1).Hash()}, Amount: 2, Reverse: false, Skip: math.MaxUint64},
			[]common.Hash{
				pm.blockchain.GetBlockByNumber(1).Hash(),
			},
		},
		// Check that non existing headers aren't returned
		{
			&getBlockHeadersData{Origin: hashOrNumber{Hash: unknown}, Amount: 1},
			[]common.Hash{},
		}, {
			&getBlockHeadersData{Origin: hashOrNumber{Number: pm.blockchain.CurrentBlock().NumberU64() + 1}, Amount: 1},
			[]common.Hash{},
		},
	}
	// Run each of the tests and verify the results against the chain
	for i, tt := range tests {
		// Collect the headers to expect in the response
		headers := []*types.Header{}
		for _, hash := range tt.expect {
			headers = append(headers, pm.blockchain.GetBlockByHash(hash).Header())
		}
		// Send the hash request and verify the response
		p2p.Send(peer.app, 0x03, tt.query)
		if err := p2p.ExpectMsg(peer.app, 0x04, headers); err != nil {
			t.Errorf("test %d: headers mismatch: %v", i, err)
		}
		// If the test used number origins, repeat with hashes as the too
		if tt.query.Origin.Hash == (common.Hash{}) {
			if origin := pm.blockchain.GetBlockByNumber(tt.query.Origin.Number); origin != nil {
				tt.query.Origin.Hash, tt.query.Origin.Number = origin.Hash(), 0

				p2p.Send(peer.app, 0x03, tt.query)
				if err := p2p.ExpectMsg(peer.app, 0x04, headers); err != nil {
					t.Errorf("test %d: headers mismatch: %v", i, err)
				}
			}
		}
	}
}

// Tests that block contents can be retrieved from a remote chain based on their hashes.
func TestGetBlockBodies63(t *testing.T) { testGetBlockBodies(t, 63) }
func TestGetBlockBodies64(t *testing.T) { testGetBlockBodies(t, 64) }

func testGetBlockBodies(t *testing.T, protocol int) {
	pm, _ := newTestProtocolManagerMust(t, downloader.FullSync, downloader.MaxBlockFetch+15, nil, nil)
	peer, _ := newTestPeer("peer", protocol, pm, true)
	defer peer.close()

	// Create a batch of tests for various scenarios
	limit := downloader.MaxBlockFetch
	tests := []struct {
		random    int           // Number of blocks to fetch randomly from the chain
		explicit  []common.Hash // Explicitly requested blocks
		available []bool        // Availability of explicitly requested blocks
		expected  int           // Total number of existing blocks to expect
	}{
		{1, nil, nil, 1},             // A single random block should be retrievable
		{10, nil, nil, 10},           // Multiple random blocks should be retrievable
		{limit, nil, nil, limit},     // The maximum possible blocks should be retrievable
		{limit + 1, nil, nil, limit}, // No more than the possible block count should be returned
		{0, []common.Hash{pm.blockchain.Genesis().Hash()}, []bool{true}, 1},      // The genesis block should be retrievable
		{0, []common.Hash{pm.blockchain.CurrentBlock().Hash()}, []bool{true}, 1}, // The chains head block should be retrievable
		{0, []common.Hash{{}}, []bool{false}, 0},                                 // A non existent block should not be returned

		// Existing and non-existing blocks interleaved should not cause problems
		{0, []common.Hash{
			{},
			pm.blockchain.GetBlockByNumber(1).Hash(),
			{},
			pm.blockchain.GetBlockByNumber(10).Hash(),
			{},
			pm.blockchain.GetBlockByNumber(100).Hash(),
			{},
		}, []bool{false, true, false, true, false, true, false}, 3},
	}
	// Run each of the tests and verify the results against the chain
	for i, tt := range tests {
		// Collect the hashes to request, and the response to expect
		hashes, seen := []common.Hash{}, make(map[int64]bool)
		bodies := []*blockBody{}

		for j := 0; j < tt.random; j++ {
			for {
				num := rand.Int63n(int64(pm.blockchain.CurrentBlock().NumberU64()))
				if !seen[num] {
					seen[num] = true

					block := pm.blockchain.GetBlockByNumber(uint64(num))
					hashes = append(hashes, block.Hash())
					if len(bodies) < tt.expected {
						bodies = append(bodies, &blockBody{Transactions: block.Transactions(), Uncles: block.Uncles()})
					}
					break
				}
			}
		}
		for j, hash := range tt.explicit {
			hashes = append(hashes, hash)
			if tt.available[j] && len(bodies) < tt.expected {
				block := pm.blockchain.GetBlockByHash(hash)
				bodies = append(bodies, &blockBody{Transactions: block.Transactions(), Uncles: block.Uncles()})
			}
		}
		// Send the hash request and verify the response
		p2p.Send(peer.app, 0x05, hashes)
		if err := p2p.ExpectMsg(peer.app, 0x06, bodies); err != nil {
			t.Errorf("test %d: bodies mismatch: %v", i, err)
		}
	}
}

// Tests that the node state database can be retrieved based on hashes.
func TestGetNodeData63(t *testing.T) { testGetNodeData(t, 63) }
func TestGetNodeData64(t *testing.T) { testGetNodeData(t, 64) }

func testGetNodeData(t *testing.T, protocol int) {
	// Define three accounts to simulate transactions with
	acc1Key, _ := crypto.HexToEDDSA("c7b3545db244c1ea1c720086c2c4c9f5eff2f0f31263101f0e8486201e6605414c240fe851d5fd0b4122b764e4cb7ef02695bfd9aed9d00cc58e25e14a72ed78cdb9f548c184ed0832b63c40d5a1676f57af96a4b3553ffa32e6902a4a5e7e9cb825506c840deb4c5e712527a145a850058c14249e21225ad937eb07659a7d5ab1064be4159fdd22175845e9aa24620f")
	acc2Key, _ := crypto.HexToEDDSA("ec4f51f2db12a88c2675cb1241e83b83dbe13df604a4c3d4d4482099273e2b07e2e812ed9d035938d5c0a5ee1c4be5602a3fb82cfe6a9b2383e6c839b66f15fd1b172bd0ccf0a00e5a4ca1f8675a9aa1251c5375d2dd8eccb3d637820a0204faf8e110911a25501a6a8200c633d5b7f8553c5662abd270756f096b04e0a834a49cf218c5fce341ec9af5e47d1fe7bf6d")
	acc1Addr := crypto.PubkeyToAddress(acc1Key.PublicKey)
	acc2Addr := crypto.PubkeyToAddress(acc2Key.PublicKey)

	signer := types.NucleusSigner{}
	// Create a chain generator with some simple transactions (blatantly stolen from @fjl/chain_markets_test)
	generator := func(i int, block *core.BlockGen) {
		switch i {
		case 0:
			// In block 1, the test bank sends account #1 some core.
			tx, _ := types.SignTx(types.NewTransaction(block.TxNonce(testBank), acc1Addr, big.NewInt(10000), params.TxEnergy, nil, nil), signer, testBankKey)
			block.AddTx(tx)
		case 1:
			// In block 2, the test bank sends some more core to account #1.
			// acc1Addr passes it on to account #2.
			tx1, _ := types.SignTx(types.NewTransaction(block.TxNonce(testBank), acc1Addr, big.NewInt(1000), params.TxEnergy, nil, nil), signer, testBankKey)
			tx2, _ := types.SignTx(types.NewTransaction(block.TxNonce(acc1Addr), acc2Addr, big.NewInt(1000), params.TxEnergy, nil, nil), signer, acc1Key)
			block.AddTx(tx1)
			block.AddTx(tx2)
		case 2:
			// Block 3 is empty but was mined by account #2.
			block.SetCoinbase(acc2Addr)
			block.SetExtra([]byte("yeehaw"))
		case 3:
			// Block 4 includes blocks 2 and 3 as uncle headers (with modified extra data).
			b2 := block.PrevBlock(1).Header()
			b2.Extra = []byte("foo")
			block.AddUncle(b2)
			b3 := block.PrevBlock(2).Header()
			b3.Extra = []byte("foo")
			block.AddUncle(b3)
		}
	}
	// Assemble the test environment
	pm, db := newTestProtocolManagerMust(t, downloader.FullSync, 4, generator, nil)
	peer, _ := newTestPeer("peer", protocol, pm, true)
	defer peer.close()

	// Fetch for now the entire chain db
	hashes := []common.Hash{}

	it := db.NewIterator()
	for it.Next() {
		if key := it.Key(); len(key) == common.HashLength {
			hashes = append(hashes, common.BytesToHash(key))
		}
	}
	it.Release()

	p2p.Send(peer.app, 0x0d, hashes)
	msg, err := peer.app.ReadMsg()
	if err != nil {
		t.Fatalf("failed to read node data response: %v", err)
	}
	if msg.Code != 0x0e {
		t.Fatalf("response packet code mismatch: have %x, want %x", msg.Code, 0x0c)
	}
	var data [][]byte
	if err := msg.Decode(&data); err != nil {
		t.Fatalf("failed to decode response node data: %v", err)
	}
	// Verify that all hashes correspond to the requested data, and reconstruct a state tree
	for i, want := range hashes {
		if hash := crypto.Keccak256Hash(data[i]); hash != want {
			t.Errorf("data hash mismatch: have %x, want %x", hash, want)
		}
	}
	statedb := rawdb.NewMemoryDatabase()
	for i := 0; i < len(data); i++ {
		statedb.Put(hashes[i].Bytes(), data[i])
	}
	accounts := []common.Address{testBank, acc1Addr, acc2Addr}
	for i := uint64(0); i <= pm.blockchain.CurrentBlock().NumberU64(); i++ {
		trie, _ := state.New(pm.blockchain.GetBlockByNumber(i).Root(), state.NewDatabase(statedb))

		for j, acc := range accounts {
			state, _ := pm.blockchain.State()
			bw := state.GetBalance(acc)
			bh := trie.GetBalance(acc)

			if (bw != nil && bh == nil) || (bw == nil && bh != nil) {
				t.Errorf("test %d, account %d: balance mismatch: have %v, want %v", i, j, bh, bw)
			}
			if bw != nil && bh != nil && bw.Cmp(bw) != 0 {
				t.Errorf("test %d, account %d: balance mismatch: have %v, want %v", i, j, bh, bw)
			}
		}
	}
}

// Tests that the transaction receipts can be retrieved based on hashes.
func TestGetReceipt63(t *testing.T) { testGetReceipt(t, 63) }
func TestGetReceipt64(t *testing.T) { testGetReceipt(t, 64) }

func testGetReceipt(t *testing.T, protocol int) {
	// Define three accounts to simulate transactions with
	acc1Key, _ := crypto.HexToEDDSA("c7b3545db244c1ea1c720086c2c4c9f5eff2f0f31263101f0e8486201e6605414c240fe851d5fd0b4122b764e4cb7ef02695bfd9aed9d00cc58e25e14a72ed78cdb9f548c184ed0832b63c40d5a1676f57af96a4b3553ffa32e6902a4a5e7e9cb825506c840deb4c5e712527a145a850058c14249e21225ad937eb07659a7d5ab1064be4159fdd22175845e9aa24620f")
	acc2Key, _ := crypto.HexToEDDSA("ec4f51f2db12a88c2675cb1241e83b83dbe13df604a4c3d4d4482099273e2b07e2e812ed9d035938d5c0a5ee1c4be5602a3fb82cfe6a9b2383e6c839b66f15fd1b172bd0ccf0a00e5a4ca1f8675a9aa1251c5375d2dd8eccb3d637820a0204faf8e110911a25501a6a8200c633d5b7f8553c5662abd270756f096b04e0a834a49cf218c5fce341ec9af5e47d1fe7bf6d")
	acc1Addr := crypto.PubkeyToAddress(acc1Key.PublicKey)
	acc2Addr := crypto.PubkeyToAddress(acc2Key.PublicKey)

	signer := types.NucleusSigner{}
	// Create a chain generator with some simple transactions (blatantly stolen from @fjl/chain_markets_test)
	generator := func(i int, block *core.BlockGen) {
		switch i {
		case 0:
			// In block 1, the test bank sends account #1 some core.
			tx, _ := types.SignTx(types.NewTransaction(block.TxNonce(testBank), acc1Addr, big.NewInt(10000), params.TxEnergy, nil, nil), signer, testBankKey)
			block.AddTx(tx)
		case 1:
			// In block 2, the test bank sends some more core to account #1.
			// acc1Addr passes it on to account #2.
			tx1, _ := types.SignTx(types.NewTransaction(block.TxNonce(testBank), acc1Addr, big.NewInt(1000), params.TxEnergy, nil, nil), signer, testBankKey)
			tx2, _ := types.SignTx(types.NewTransaction(block.TxNonce(acc1Addr), acc2Addr, big.NewInt(1000), params.TxEnergy, nil, nil), signer, acc1Key)
			block.AddTx(tx1)
			block.AddTx(tx2)
		case 2:
			// Block 3 is empty but was mined by account #2.
			block.SetCoinbase(acc2Addr)
			block.SetExtra([]byte("yeehaw"))
		case 3:
			// Block 4 includes blocks 2 and 3 as uncle headers (with modified extra data).
			b2 := block.PrevBlock(1).Header()
			b2.Extra = []byte("foo")
			block.AddUncle(b2)
			b3 := block.PrevBlock(2).Header()
			b3.Extra = []byte("foo")
			block.AddUncle(b3)
		}
	}
	// Assemble the test environment
	pm, _ := newTestProtocolManagerMust(t, downloader.FullSync, 4, generator, nil)
	peer, _ := newTestPeer("peer", protocol, pm, true)
	defer peer.close()

	// Collect the hashes to request, and the response to expect
	hashes, receipts := []common.Hash{}, []types.Receipts{}
	for i := uint64(0); i <= pm.blockchain.CurrentBlock().NumberU64(); i++ {
		block := pm.blockchain.GetBlockByNumber(i)

		hashes = append(hashes, block.Hash())
		receipts = append(receipts, pm.blockchain.GetReceiptsByHash(block.Hash()))
	}
	// Send the hash request and verify the response
	p2p.Send(peer.app, 0x0f, hashes)
	if err := p2p.ExpectMsg(peer.app, 0x10, receipts); err != nil {
		t.Errorf("receipts mismatch: %v", err)
	}
}

// Tests that post xcc protocol handshake, clients perform a mutual checkpoint
// challenge to validate each other's chains. Hash mismatches, or missing ones
// during a fast sync should lead to the peer getting dropped.
func TestCheckpointChallenge(t *testing.T) {
	tests := []struct {
		syncmode   downloader.SyncMode
		checkpoint bool
		timeout    bool
		empty      bool
		match      bool
		drop       bool
	}{
		// If checkpointing is not enabled locally, don't challenge and don't drop
		{downloader.FullSync, false, false, false, false, false},
		{downloader.FastSync, false, false, false, false, false},

		// If checkpointing is enabled locally and remote response is empty, only drop during fast sync
		{downloader.FullSync, true, false, true, false, false},
		{downloader.FastSync, true, false, true, false, true}, // Special case, fast sync, unsynced peer

		// If checkpointing is enabled locally and remote response mismatches, always drop
		{downloader.FullSync, true, false, false, false, true},
		{downloader.FastSync, true, false, false, false, true},

		// If checkpointing is enabled locally and remote response matches, never drop
		{downloader.FullSync, true, false, false, true, false},
		{downloader.FastSync, true, false, false, true, false},

		// If checkpointing is enabled locally and remote times out, always drop
		{downloader.FullSync, true, true, false, true, true},
		{downloader.FastSync, true, true, false, true, true},
	}
	for _, tt := range tests {
		t.Run(fmt.Sprintf("sync %v checkpoint %v timeout %v empty %v match %v", tt.syncmode, tt.checkpoint, tt.timeout, tt.empty, tt.match), func(t *testing.T) {
			testCheckpointChallenge(t, tt.syncmode, tt.checkpoint, tt.timeout, tt.empty, tt.match, tt.drop)
		})
	}
}

func testCheckpointChallenge(t *testing.T, syncmode downloader.SyncMode, checkpoint bool, timeout bool, empty bool, match bool, drop bool) {
	// Reduce the checkpoint handshake challenge timeout
	defer func(old time.Duration) { syncChallengeTimeout = old }(syncChallengeTimeout)
	syncChallengeTimeout = 250 * time.Millisecond

	// Initialize a chain and generate a fake CHT if checkpointing is enabled
	var (
		db     = rawdb.NewMemoryDatabase()
		config = new(params.ChainConfig)
	)
	(&core.Genesis{Config: config}).MustCommit(db) // Commit genesis block
	// If checkpointing is enabled, create and inject a fake CHT and the corresponding
	// chllenge response.
	var response *types.Header
	var cht *params.TrustedCheckpoint
	if checkpoint {
		index := uint64(rand.Intn(500))
		number := (index+1)*params.CHTFrequency - 1
		response = &types.Header{Number: big.NewInt(int64(number)), Extra: []byte("valid")}

		cht = &params.TrustedCheckpoint{
			SectionIndex: index,
			SectionHead:  response.Hash(),
		}
	}
	// Create a checkpoint aware protocol manager
	blockchain, err := core.NewBlockChain(db, nil, config, cryptore.NewFaker(), vm.Config{}, nil)
	if err != nil {
		t.Fatalf("failed to create new blockchain: %v", err)
	}
	pm, err := NewProtocolManager(config, cht, syncmode, DefaultConfig.NetworkId, new(event.TypeMux), &testTxPool{pool: make(map[common.Hash]*types.Transaction)}, cryptore.NewFaker(), blockchain, db, 1, nil)
	if err != nil {
		t.Fatalf("failed to start test protocol manager: %v", err)
	}
	pm.Start(1000)
	defer pm.Stop()

	// Connect a new peer and check that we receive the checkpoint challenge
	peer, _ := newTestPeer("peer", xcc63, pm, true)
	defer peer.close()

	if checkpoint {
		challenge := &getBlockHeadersData{
			Origin:  hashOrNumber{Number: response.Number.Uint64()},
			Amount:  1,
			Skip:    0,
			Reverse: false,
		}
		if err := p2p.ExpectMsg(peer.app, GetBlockHeadersMsg, challenge); err != nil {
			t.Fatalf("challenge mismatch: %v", err)
		}
		// Create a block to reply to the challenge if no timeout is simulated
		if !timeout {
			if empty {
				if err := p2p.Send(peer.app, BlockHeadersMsg, []*types.Header{}); err != nil {
					t.Fatalf("failed to answer challenge: %v", err)
				}
			} else if match {
				if err := p2p.Send(peer.app, BlockHeadersMsg, []*types.Header{response}); err != nil {
					t.Fatalf("failed to answer challenge: %v", err)
				}
			} else {
				if err := p2p.Send(peer.app, BlockHeadersMsg, []*types.Header{{Number: response.Number}}); err != nil {
					t.Fatalf("failed to answer challenge: %v", err)
				}
			}
		}
	}
	// Wait until the test timeout passes to ensure proper cleanup
	time.Sleep(syncChallengeTimeout + 300*time.Millisecond)

	// Verify that the remote peer is maintained or dropped
	if drop {
		if peers := pm.peers.Len(); peers != 0 {
			t.Fatalf("peer count mismatch: have %d, want %d", peers, 0)
		}
	} else {
		if peers := pm.peers.Len(); peers != 1 {
			t.Fatalf("peer count mismatch: have %d, want %d", peers, 1)
		}
	}
}

func TestBroadcastBlock(t *testing.T) {
	var tests = []struct {
		totalPeers        int
		broadcastExpected int
	}{
		{1, 1},
		{2, 1},
		{3, 1},
		{4, 2},
		{5, 2},
		{9, 3},
		{12, 3},
		{16, 4},
		{26, 5},
		{100, 10},
	}
	for _, test := range tests {
		testBroadcastBlock(t, test.totalPeers, test.broadcastExpected)
	}
}

func testBroadcastBlock(t *testing.T, totalPeers, broadcastExpected int) {
	var (
		evmux   = new(event.TypeMux)
		pow     = cryptore.NewFaker()
		db      = rawdb.NewMemoryDatabase()
		config  = &params.ChainConfig{}
		gspec   = &core.Genesis{Config: config}
		genesis = gspec.MustCommit(db)
	)
	blockchain, err := core.NewBlockChain(db, nil, config, pow, vm.Config{}, nil)
	if err != nil {
		t.Fatalf("failed to create new blockchain: %v", err)
	}
	pm, err := NewProtocolManager(config, nil, downloader.FullSync, DefaultConfig.NetworkId, evmux, &testTxPool{pool: make(map[common.Hash]*types.Transaction)}, pow, blockchain, db, 1, nil)
	if err != nil {
		t.Fatalf("failed to start test protocol manager: %v", err)
	}
	pm.Start(1000)
	defer pm.Stop()
	var peers []*testPeer
	for i := 0; i < totalPeers; i++ {
		peer, _ := newTestPeer(fmt.Sprintf("peer %d", i), xcc63, pm, true)
		defer peer.close()

		peers = append(peers, peer)
	}
	chain, _ := core.GenerateChain(gspec.Config, genesis, cryptore.NewFaker(), db, 1, func(i int, gen *core.BlockGen) {})
	pm.BroadcastBlock(chain[0], true /*propagate*/)

	errCh := make(chan error, totalPeers)
	doneCh := make(chan struct{}, totalPeers)
	for _, peer := range peers {
		go func(p *testPeer) {
			if err := p2p.ExpectMsg(p.app, NewBlockMsg, &newBlockData{Block: chain[0], TD: big.NewInt(0x20)}); err != nil {
				errCh <- err
			} else {
				doneCh <- struct{}{}
			}
		}(peer)
	}
	var received int
	for {
		select {
		case <-doneCh:
			received++

<<<<<<< HEAD
		case <-time.After(1 * time.Second):
=======
		case <-time.After(time.Second):
>>>>>>> 58b43e76
			if received != broadcastExpected {
				t.Errorf("broadcast count mismatch: have %d, want %d", received, broadcastExpected)
			}
			return

		case err = <-errCh:
			t.Fatalf("broadcast failed: %v", err)
		}
	}

}

// Tests that a propagated malformed block (uncles or transactions don't match
// with the hashes in the header) gets discarded and not broadcast forward.
func TestBroadcastMalformedBlock(t *testing.T) {
	// Create a live node to test propagation with
	var (
		engine  = cryptore.NewFaker()
		db      = rawdb.NewMemoryDatabase()
		config  = &params.ChainConfig{}
		gspec   = &core.Genesis{Config: config}
		genesis = gspec.MustCommit(db)
	)
	blockchain, err := core.NewBlockChain(db, nil, config, engine, vm.Config{}, nil)
	if err != nil {
		t.Fatalf("failed to create new blockchain: %v", err)
	}
	pm, err := NewProtocolManager(config, nil, downloader.FullSync, DefaultConfig.NetworkId, new(event.TypeMux), new(testTxPool), engine, blockchain, db, 1, nil)
	if err != nil {
		t.Fatalf("failed to start test protocol manager: %v", err)
	}
	pm.Start(2)
	defer pm.Stop()

	// Create two peers, one to send the malformed block with and one to check
	// propagation
	source, _ := newTestPeer("source", xcc63, pm, true)
	defer source.close()

	sink, _ := newTestPeer("sink", xcc63, pm, true)
	defer sink.close()

	// Create various combinations of malformed blocks
	chain, _ := core.GenerateChain(gspec.Config, genesis, cryptore.NewFaker(), db, 1, func(i int, gen *core.BlockGen) {})

	malformedUncles := chain[0].Header()
	malformedUncles.UncleHash[0]++
	malformedTransactions := chain[0].Header()
	malformedTransactions.TxHash[0]++
	malformedEverything := chain[0].Header()
	malformedEverything.UncleHash[0]++
	malformedEverything.TxHash[0]++

	// Keep listening to broadcasts and notify if any arrives
	notify := make(chan struct{}, 1)
	go func() {
		if _, err := sink.app.ReadMsg(); err == nil {
			notify <- struct{}{}
		}
	}()
	// Try to broadcast all malformations and ensure they all get discarded
	for _, header := range []*types.Header{malformedUncles, malformedTransactions, malformedEverything} {
		block := types.NewBlockWithHeader(header).WithBody(chain[0].Transactions(), chain[0].Uncles())
		if err := p2p.Send(source.app, NewBlockMsg, []interface{}{block, big.NewInt(131136)}); err != nil {
			t.Fatalf("failed to broadcast block: %v", err)
		}
		select {
		case <-notify:
			t.Fatalf("malformed block forwarded")
		case <-time.After(100 * time.Millisecond):
		}
	}
}<|MERGE_RESOLUTION|>--- conflicted
+++ resolved
@@ -614,12 +614,7 @@
 		select {
 		case <-doneCh:
 			received++
-
-<<<<<<< HEAD
-		case <-time.After(1 * time.Second):
-=======
 		case <-time.After(time.Second):
->>>>>>> 58b43e76
 			if received != broadcastExpected {
 				t.Errorf("broadcast count mismatch: have %d, want %d", received, broadcastExpected)
 			}
