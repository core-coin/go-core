// Copyright 2015 The go-core Authors
// This file is part of the go-core library.
//
// The go-core library is free software: you can redistribute it and/or modify
// it under the terms of the GNU Lesser General Public License as published by
// the Free Software Foundation, either version 3 of the License, or
// (at your option) any later version.
//
// The go-core library is distributed in the hope that it will be useful,
// but WITHOUT ANY WARRANTY; without even the implied warranty of
// MERCHANTABILITY or FITNESS FOR A PARTICULAR PURPOSE. See the
// GNU Lesser General Public License for more details.
//
// You should have received a copy of the GNU Lesser General Public License
// along with the go-core library. If not, see <http://www.gnu.org/licenses/>.

// This file contains some shares testing functionality, common to  multiple
// different files and modules being tested.

package xcc

import (
	"crypto/rand"
	"fmt"
	"math/big"
	"sort"
	"sync"
	"testing"

	"github.com/core-coin/eddsa"

	"github.com/core-coin/go-core/common"
	"github.com/core-coin/go-core/consensus/cryptore"
	"github.com/core-coin/go-core/core"
	"github.com/core-coin/go-core/core/forkid"
	"github.com/core-coin/go-core/core/rawdb"
	"github.com/core-coin/go-core/core/types"
	"github.com/core-coin/go-core/core/vm"
	"github.com/core-coin/go-core/crypto"
	"github.com/core-coin/go-core/event"
	"github.com/core-coin/go-core/p2p"
	"github.com/core-coin/go-core/p2p/enode"
	"github.com/core-coin/go-core/params"
	"github.com/core-coin/go-core/xcc/downloader"
	"github.com/core-coin/go-core/xccdb"
)

var (
	testBankKey, _ = crypto.HexToEDDSA("856a9af6b0b651dd2f43b5e12193652ec1701c4da6f1c0d2a366ac4b9dabc9433ef09e41ca129552bd2c029086d9b03604de872a3b3432041f0b5df32640f4fff3e5160c27e9cfb1eae29afaa950d53885c63a2bdca47e0e49a8f69896e632e4b23e9d956f51d2f90adf22dae8e922b99bbeddf50472f9a08908167d9eddce7077f0bf6b3baaab2ebe66a80e0b0466a4")
	testBank       = crypto.PubkeyToAddress(testBankKey.PublicKey)
)

// newTestProtocolManager creates a new protocol manager for testing purposes,
// with the given number of blocks already known, and potential notification
// channels for different events.
func newTestProtocolManager(mode downloader.SyncMode, blocks int, generator func(int, *core.BlockGen), newtx chan<- []*types.Transaction) (*ProtocolManager, xccdb.Database, error) {
	var (
		evmux  = new(event.TypeMux)
		engine = cryptore.NewFaker()
		db     = rawdb.NewMemoryDatabase()
		gspec  = &core.Genesis{
			Config: params.TestChainConfig,
			Alloc:  core.GenesisAlloc{testBank: {Balance: big.NewInt(1000000)}},
		}
		genesis       = gspec.MustCommit(db)
		blockchain, _ = core.NewBlockChain(db, nil, gspec.Config, engine, vm.Config{}, nil)
	)
	chain, _ := core.GenerateChain(gspec.Config, genesis, cryptore.NewFaker(), db, blocks, generator)
	if _, err := blockchain.InsertChain(chain); err != nil {
		panic(err)
	}
	pm, err := NewProtocolManager(gspec.Config, nil, mode, DefaultConfig.NetworkId, evmux, &testTxPool{added: newtx, pool: make(map[common.Hash]*types.Transaction)}, engine, blockchain, db, 1, nil)
	if err != nil {
		return nil, nil, err
	}
	pm.Start(1000)
	return pm, db, nil
}

// newTestProtocolManagerMust creates a new protocol manager for testing purposes,
// with the given number of blocks already known, and potential notification
// channels for different events. In case of an error, the constructor force-
// fails the test.
func newTestProtocolManagerMust(t *testing.T, mode downloader.SyncMode, blocks int, generator func(int, *core.BlockGen), newtx chan<- []*types.Transaction) (*ProtocolManager, xccdb.Database) {
	pm, db, err := newTestProtocolManager(mode, blocks, generator, newtx)
	if err != nil {
		t.Fatalf("Failed to create protocol manager: %v", err)
	}
	return pm, db
}

// testTxPool is a fake, helper transaction pool for testing purposes
type testTxPool struct {
	txFeed event.Feed
	pool   map[common.Hash]*types.Transaction // Hash map of collected transactions
	added  chan<- []*types.Transaction        // Notification channel for new transactions

	lock sync.RWMutex // Protects the transaction pool
}

// Has returns an indicator whether txpool has a transaction
// cached with the given hash.
func (p *testTxPool) Has(hash common.Hash) bool {
	p.lock.Lock()
	defer p.lock.Unlock()

	return p.pool[hash] != nil
}

// Get retrieves the transaction from local txpool with given
// tx hash.
func (p *testTxPool) Get(hash common.Hash) *types.Transaction {
	p.lock.Lock()
	defer p.lock.Unlock()

	return p.pool[hash]
}

// AddRemotes appends a batch of transactions to the pool, and notifies any
// listeners if the addition channel is non nil
func (p *testTxPool) AddRemotes(txs []*types.Transaction) []error {
	p.lock.Lock()
	defer p.lock.Unlock()

	for _, tx := range txs {
		p.pool[tx.Hash()] = tx
	}
	if p.added != nil {
		p.added <- txs
	}
	p.txFeed.Send(core.NewTxsEvent{Txs: txs})
	return make([]error, len(txs))
}

// Pending returns all the transactions known to the pool
func (p *testTxPool) Pending() (map[common.Address]types.Transactions, error) {
	p.lock.RLock()
	defer p.lock.RUnlock()

	batches := make(map[common.Address]types.Transactions)
	for _, tx := range p.pool {
<<<<<<< HEAD
		from, _ := types.Sender(types.NewNucleusSigner(params.AllCryptoreProtocolChanges.ChainID), tx)
=======
		from, err := types.Sender(types.NewNucleusSigner(params.AllCryptoreProtocolChanges.ChainID), tx)
		if err != nil {
			return nil, err
		}
>>>>>>> 5bb05e33
		batches[from] = append(batches[from], tx)
	}
	for _, batch := range batches {
		sort.Sort(types.TxByNonce(batch))
	}
	return batches, nil
}

func (p *testTxPool) SubscribeNewTxsEvent(ch chan<- core.NewTxsEvent) event.Subscription {
	return p.txFeed.Subscribe(ch)
}

// newTestTransaction create a new dummy transaction.
func newTestTransaction(from *eddsa.PrivateKey, nonce uint64, datasize int) *types.Transaction {
	tx := types.NewTransaction(nonce, common.Address{}, big.NewInt(0), 100000, big.NewInt(0), make([]byte, datasize))
	tx, _ = types.SignTx(tx, types.NewNucleusSigner(params.AllCryptoreProtocolChanges.ChainID), from)
	return tx
}

// testPeer is a simulated peer to allow testing direct network calls.
type testPeer struct {
	net p2p.MsgReadWriter // Network layer reader/writer to simulate remote messaging
	app *p2p.MsgPipeRW    // Application layer reader/writer to simulate the local side
	*peer
}

// newTestPeer creates a new peer registered at the given protocol manager.
func newTestPeer(name string, version int, pm *ProtocolManager, shake bool) (*testPeer, <-chan error) {
	// Create a message pipe to communicate through
	app, net := p2p.MsgPipe()

	// Start the peer on a new thread
	var id enode.ID
	rand.Read(id[:])
	peer := pm.newPeer(version, p2p.NewPeer(id, name, nil), net, pm.txpool.Get)
	errc := make(chan error, 1)
	go func() { errc <- pm.runPeer(peer) }()
	tp := &testPeer{app: app, net: net, peer: peer}

	// Execute any implicitly requested handshakes and return
	if shake {
		var (
			genesis = pm.blockchain.Genesis()
			head    = pm.blockchain.CurrentHeader()
			td      = pm.blockchain.GetTd(head.Hash(), head.Number.Uint64())
		)
		tp.handshake(nil, td, head.Hash(), genesis.Hash(), forkid.NewID(pm.blockchain), forkid.NewFilter(pm.blockchain))
	}
	return tp, errc
}

// handshake simulates a trivial handshake that expects the same state from the
// remote side as we are simulating locally.
func (p *testPeer) handshake(t *testing.T, td *big.Int, head common.Hash, genesis common.Hash, forkID forkid.ID, forkFilter forkid.Filter) {
	var msg interface{}
	switch {
	case p.version == xcc63:
		msg = &statusData63{
			ProtocolVersion: uint32(p.version),
			NetworkId:       DefaultConfig.NetworkId,
			TD:              td,
			CurrentBlock:    head,
			GenesisBlock:    genesis,
		}
	case p.version >= xcc64:
		msg = &statusData{
			ProtocolVersion: uint32(p.version),
			NetworkID:       DefaultConfig.NetworkId,
			TD:              td,
			Head:            head,
			Genesis:         genesis,
			ForkID:          forkID,
		}
	default:
		panic(fmt.Sprintf("unsupported xcc protocol version: %d", p.version))
	}
	if err := p2p.ExpectMsg(p.app, StatusMsg, msg); err != nil {
		t.Fatalf("status recv: %v", err)
	}
	if err := p2p.Send(p.app, StatusMsg, msg); err != nil {
		t.Fatalf("status send: %v", err)
	}
}

// close terminates the local side of the peer, notifying the remote protocol
// manager of termination.
func (p *testPeer) close() {
	p.app.Close()
}<|MERGE_RESOLUTION|>--- conflicted
+++ resolved
@@ -139,14 +139,10 @@
 
 	batches := make(map[common.Address]types.Transactions)
 	for _, tx := range p.pool {
-<<<<<<< HEAD
-		from, _ := types.Sender(types.NewNucleusSigner(params.AllCryptoreProtocolChanges.ChainID), tx)
-=======
 		from, err := types.Sender(types.NewNucleusSigner(params.AllCryptoreProtocolChanges.ChainID), tx)
 		if err != nil {
 			return nil, err
 		}
->>>>>>> 5bb05e33
 		batches[from] = append(batches[from], tx)
 	}
 	for _, batch := range batches {
