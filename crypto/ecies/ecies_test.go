// Copyright (c) 2013 Kyle Isom <kyle@tyrfingr.is>
// Copyright (c) 2012 The Go Authors. All rights reserved.
//
// Redistribution and use in source and binary forms, with or without
// modification, are permitted provided that the following conditions are
// met:
//
//    * Redistributions of source code must retain the above copyright
// notice, this list of conditions and the following disclaimer.
//    * Redistributions in binary form must reproduce the above
// copyright notice, this list of conditions and the following disclaimer
// in the documentation and/or other materials provided with the
// distribution.
//    * Neither the name of Google Inc. nor the names of its
// contributors may be used to endorse or promote products derived from
// this software without specific prior written permission.
//
// THIS SOFTWARE IS PROVIDED BY THE COPYRIGHT HOLDERS AND CONTRIBUTORS
// "AS IS" AND ANY EXPRESS OR IMPLIED WARRANTIES, INCLUDING, BUT NOT
// LIMITED TO, THE IMPLIED WARRANTIES OF MERCHANTABILITY AND FITNESS FOR
// A PARTICULAR PURPOSE ARE DISCLAIMED. IN NO EVENT SHALL THE COPYRIGHT
// OWNER OR CONTRIBUTORS BE LIABLE FOR ANY DIRECT, INDIRECT, INCIDENTAL,
// SPECIAL, EXEMPLARY, OR CONSEQUENTIAL DAMAGES (INCLUDING, BUT NOT
// LIMITED TO, PROCUREMENT OF SUBSTITUTE GOODS OR SERVICES; LOSS OF USE,
// DATA, OR PROFITS; OR BUSINESS INTERRUPTION) HOWEVER CAUSED AND ON ANY
// THEORY OF LIABILITY, WHETHER IN CONTRACT, STRICT LIABILITY, OR TORT
// (INCLUDING NEGLIGENCE OR OTHERWISE) ARISING IN ANY WAY OUT OF THE USE
// OF THIS SOFTWARE, EVEN IF ADVISED OF THE POSSIBILITY OF SUCH DAMAGE.

package ecies

import (
	"bytes"
	"crypto/rand"
	"encoding/hex"
	"fmt"
	"golang.org/x/crypto/sha3"
	"testing"

	"github.com/core-coin/go-core/crypto"
)

func TestKDF(t *testing.T) {
<<<<<<< HEAD
	msg := []byte("Hello, world")
	h := sha3.New256()

	k, err := concatKDF(h, msg, nil, 32)
	if err != nil {
		t.Fatal(err)
	}
	if len(k) != 32 {
		t.Fatalf("KDF: generated key is the wrong size (%d instead of 32\n", len(k))
=======
	tests := []struct {
		length int
		output []byte
	}{
		{6, decode("858b192fa2ed")},
		{32, decode("858b192fa2ed4395e2bf88dd8d5770d67dc284ee539f12da8bceaa45d06ebae0")},
		{48, decode("858b192fa2ed4395e2bf88dd8d5770d67dc284ee539f12da8bceaa45d06ebae0700f1ab918a5f0413b8140f9940d6955")},
		{64, decode("858b192fa2ed4395e2bf88dd8d5770d67dc284ee539f12da8bceaa45d06ebae0700f1ab918a5f0413b8140f9940d6955f3467fd6672cce1024c5b1effccc0f61")},
	}

	for _, test := range tests {
		h := sha256.New()
		k := concatKDF(h, []byte("input"), nil, test.length)
		if !bytes.Equal(k, test.output) {
			t.Fatalf("KDF: generated key %x does not match expected output %x", k, test.output)
		}
>>>>>>> d1d989a0
	}
}

var ErrBadSharedKeys = fmt.Errorf("ecies: shared keys don't match")

// cmpParams compares a set of ECIES parameters. We assume, as per the
// docs, that AES is the only supported symmetric encryption algorithm.
func cmpParams(p1, p2 *ECIESParams) bool {
	return p1.hashAlgo == p2.hashAlgo &&
		p1.KeyLen == p2.KeyLen &&
		p1.BlockSize == p2.BlockSize
}

// Validate the ECDH component.
func TestSharedKey(t *testing.T) {
	prv1, err := GenerateKey(rand.Reader, nil)
	if err != nil {
		t.Fatal(err)
	}
	skLen := 16

	prv2, err := GenerateKey(rand.Reader, nil)
	if err != nil {
		t.Fatal(err)
	}

	sk1, err := prv1.GenerateShared(&prv2.PublicKey, skLen, skLen)
	if err != nil {
		t.Fatal(err)
	}

	sk2, err := prv2.GenerateShared(&prv1.PublicKey, skLen, skLen)
	if err != nil {
		t.Fatal(err)
	}

	if !bytes.Equal(sk1, sk2) {
		t.Fatal(ErrBadSharedKeys)
	}
}

func TestSharedKeyPadding(t *testing.T) {
	// sanity checks
	prv0 := hexKey("1033b1bac4c731e800b6399a357e51cf1b20eec942aac608c90b89553003e2ed3f94bd80613ee9006b1e62b6bb45109d0db9a4833e783639919d879fb971fc1857f8744ddbd489a668527eaedf4941b8fb5b1252e8431a5072695b65912e99d12c45e2d207f115a1c2d930bce2272bd1d2aadf161392088ca860e461536cb3729a5852f002d7ad6b3ffcdfa95999f3a9")
	prv1 := hexKey("fdf02153a9d5e3e0f3a958bbe9ee7e79eaf77a22703aee462354998ab0178f06566707c297df3510a3b071ccedac6b3154531aa51d10401868f3c1ffadea540d3f1277c439825929abc05f113a32e71ddb8c8e2f65e8677a052101e85b62ed46ba249d433a40262eb8ae3d9def99a13bf2fc20ac3e0077b6a0413efbed5d21e6a488b68d8b9b7f1381ff1e1b066b69ec")
	pub0 := decode("919d879fb971fc1857f8744ddbd489a668527eaedf4941b8fb5b1252e8431a5072695b65912e99d12c45e2d207f115a1c2d930bce2272bd1")
	pub1 := decode("68f3c1ffadea540d3f1277c439825929abc05f113a32e71ddb8c8e2f65e8677a052101e85b62ed46ba249d433a40262eb8ae3d9def99a13b")
	if !bytes.Equal(prv0.PublicKey.X, pub0) {
		t.Errorf("mismatched prv0.X:\nhave: %x\nwant: %x\n", prv0.PublicKey.X, pub0)
	}
	if !bytes.Equal(prv1.PublicKey.X, pub1) {
		t.Errorf("mismatched prv1.X:\nhave: %x\nwant: %x\n", prv1.PublicKey.X, pub1)
	}

	// test shared secret generation
	sk1, err := prv0.GenerateShared(&prv1.PublicKey, 16, 16)
	if err != nil {
		t.Log(err.Error())
	}

	sk2, err := prv1.GenerateShared(&prv0.PublicKey, 16, 16)
	if err != nil {
		t.Fatal(err.Error())
	}

	if !bytes.Equal(sk1, sk2) {
		t.Fatal(ErrBadSharedKeys.Error())
	}
}

// Benchmark the generation of S256 shared keys.
func BenchmarkGenSharedKeyS256(b *testing.B) {
	prv, err := GenerateKey(rand.Reader, nil)
	if err != nil {
		b.Fatal(err)
	}
	b.ResetTimer()
	for i := 0; i < b.N; i++ {
		_, err := prv.GenerateShared(&prv.PublicKey, 16, 16)
		if err != nil {
			b.Fatal(err)
		}
	}
}

// Verify that an encrypted message can be successfully decrypted.
func TestEncryptDecrypt(t *testing.T) {
	prv1, err := GenerateKey(rand.Reader, nil)
	if err != nil {
		t.Fatal(err)
	}

	prv2, err := GenerateKey(rand.Reader, nil)
	if err != nil {
		t.Fatal(err)
	}

	message := []byte("Hello, world.")
	ct, err := Encrypt(rand.Reader, &prv2.PublicKey, message, nil, nil)
	if err != nil {
		t.Fatal(err)
	}

	pt, err := prv2.Decrypt(ct, nil, nil)
	if err != nil {
		t.Fatal(err)
	}

	if !bytes.Equal(pt, message) {
		t.Fatal("ecies: plaintext doesn't match message")
	}

	_, err = prv1.Decrypt(ct, nil, nil)
	if err == nil {
		t.Fatal("ecies: encryption should not have succeeded")
	}
}

func TestDecryptShared2(t *testing.T) {
	prv, err := GenerateKey(rand.Reader, nil)
	if err != nil {
		t.Fatal(err)
	}
	message := []byte("Hello, world.")
	shared2 := []byte("shared data 2")
	ct, err := Encrypt(rand.Reader, &prv.PublicKey, message, nil, shared2)
	if err != nil {
		t.Fatal(err)
	}

	// Check that decrypting with correct shared data works.
	pt, err := prv.Decrypt(ct, nil, shared2)
	if err != nil {
		t.Fatal(err)
	}
	if !bytes.Equal(pt, message) {
		t.Fatal("ecies: plaintext doesn't match message")
	}

	// Decrypting without shared data or incorrect shared data fails.
	if _, err = prv.Decrypt(ct, nil, nil); err == nil {
		t.Fatal("ecies: decrypting without shared data didn't fail")
	}
	if _, err = prv.Decrypt(ct, nil, []byte("garbage")); err == nil {
		t.Fatal("ecies: decrypting with incorrect shared data didn't fail")
	}
}

type testCase struct {
	Name     string
	Expected *ECIESParams
}

var testCases = []testCase{
	{
		Name:     "S256",
		Expected: ECIES_AES128_SHA256,
	},
}

// Test parameter selection for each curve, and that P224 fails automatic
// parameter selection (see README for a discussion of P224). Ensures that
// selecting a set of parameters automatically for the given curve works.
func TestParamSelection(t *testing.T) {
	for _, c := range testCases {
		testParamSelection(t, c)
	}
}

func testParamSelection(t *testing.T, c testCase) {
	params := ParamsFromCurve()
	if params == nil {
		t.Fatal("ParamsFromCurve returned nil")
	} else if params != nil && !cmpParams(params, c.Expected) {
		t.Fatalf("ecies: parameters should be invalid (%s)\n", c.Name)
	}

	prv1, err := GenerateKey(rand.Reader, nil)
	if err != nil {
		t.Fatalf("%s (%s)\n", err.Error(), c.Name)
	}

	prv2, err := GenerateKey(rand.Reader, nil)
	if err != nil {
		t.Fatalf("%s (%s)\n", err.Error(), c.Name)
	}

	message := []byte("Hello, world.")
	ct, err := Encrypt(rand.Reader, &prv2.PublicKey, message, nil, nil)
	if err != nil {
		t.Fatalf("%s (%s)\n", err.Error(), c.Name)
	}

	pt, err := prv2.Decrypt(ct, nil, nil)
	if err != nil {
		t.Fatalf("%s (%s)\n", err.Error(), c.Name)
	}

	if !bytes.Equal(pt, message) {
		t.Fatalf("ecies: plaintext doesn't match message (%s)\n", c.Name)
	}

	_, err = prv1.Decrypt(ct, nil, nil)
	if err == nil {
		t.Fatalf("ecies: encryption should not have succeeded (%s)\n", c.Name)
	}

}

func TestBox(t *testing.T) {
	prv1 := hexKey("1033b1bac4c731e800b6399a357e51cf1b20eec942aac608c90b89553003e2ed3f94bd80613ee9006b1e62b6bb45109d0db9a4833e783639919d879fb971fc1857f8744ddbd489a668527eaedf4941b8fb5b1252e8431a5072695b65912e99d12c45e2d207f115a1c2d930bce2272bd1d2aadf161392088ca860e461536cb3729a5852f002d7ad6b3ffcdfa95999f3a9")
	prv2 := hexKey("fdf02153a9d5e3e0f3a958bbe9ee7e79eaf77a22703aee462354998ab0178f06566707c297df3510a3b071ccedac6b3154531aa51d10401868f3c1ffadea540d3f1277c439825929abc05f113a32e71ddb8c8e2f65e8677a052101e85b62ed46ba249d433a40262eb8ae3d9def99a13bf2fc20ac3e0077b6a0413efbed5d21e6a488b68d8b9b7f1381ff1e1b066b69ec")
	pub2 := &prv2.PublicKey

	message := []byte("Hello, world.")
	ct, err := Encrypt(rand.Reader, pub2, message, nil, nil)
	if err != nil {
		t.Fatal(err)
	}

	pt, err := prv2.Decrypt(ct, nil, nil)
	if err != nil {
		t.Fatal(err)
	}
	if !bytes.Equal(pt, message) {
		t.Fatal("ecies: plaintext doesn't match message")
	}
	if _, err = prv1.Decrypt(ct, nil, nil); err == nil {
		t.Fatal("ecies: encryption should not have succeeded")
	}
}

// Verify GenerateShared against static values - useful when
// debugging changes in underlying libs
func TestSharedKeyStatic(t *testing.T) {
	prv1 := hexKey("1033b1bac4c731e800b6399a357e51cf1b20eec942aac608c90b89553003e2ed3f94bd80613ee9006b1e62b6bb45109d0db9a4833e783639919d879fb971fc1857f8744ddbd489a668527eaedf4941b8fb5b1252e8431a5072695b65912e99d12c45e2d207f115a1c2d930bce2272bd1d2aadf161392088ca860e461536cb3729a5852f002d7ad6b3ffcdfa95999f3a9")
	prv2 := hexKey("fdf02153a9d5e3e0f3a958bbe9ee7e79eaf77a22703aee462354998ab0178f06566707c297df3510a3b071ccedac6b3154531aa51d10401868f3c1ffadea540d3f1277c439825929abc05f113a32e71ddb8c8e2f65e8677a052101e85b62ed46ba249d433a40262eb8ae3d9def99a13bf2fc20ac3e0077b6a0413efbed5d21e6a488b68d8b9b7f1381ff1e1b066b69ec")

	skLen := 16

	sk1, err := prv1.GenerateShared(&prv2.PublicKey, skLen, skLen)
	if err != nil {
		t.Fatal(err)
	}

	sk2, err := prv2.GenerateShared(&prv1.PublicKey, skLen, skLen)
	if err != nil {
		t.Fatal(err)
	}

	if !bytes.Equal(sk1, sk2) {
		t.Fatal(ErrBadSharedKeys)
	}

	sk := decode("ecdba3fbaadf7769d0846084d39efd53de415fea7247feacc85c1ffcb312a6b796205337ae282b2278b3f44ad53be8b65372b0f22470d722279e440debd46b69")
	if !bytes.Equal(sk1, sk) {
		t.Fatalf("shared secret mismatch: want: %x have: %x", sk, sk1)
	}
}

func hexKey(prv string) *PrivateKey {
	key, err := crypto.HexToEDDSA(prv)
	if err != nil {
		panic(err)
	}
	return ImportEDDSA(key)
}

func decode(s string) []byte {
	bytes, err := hex.DecodeString(s)
	if err != nil {
		panic(err)
	}
	return bytes
}<|MERGE_RESOLUTION|>--- conflicted
+++ resolved
@@ -41,17 +41,6 @@
 )
 
 func TestKDF(t *testing.T) {
-<<<<<<< HEAD
-	msg := []byte("Hello, world")
-	h := sha3.New256()
-
-	k, err := concatKDF(h, msg, nil, 32)
-	if err != nil {
-		t.Fatal(err)
-	}
-	if len(k) != 32 {
-		t.Fatalf("KDF: generated key is the wrong size (%d instead of 32\n", len(k))
-=======
 	tests := []struct {
 		length int
 		output []byte
@@ -63,12 +52,11 @@
 	}
 
 	for _, test := range tests {
-		h := sha256.New()
+		h := sha3.New256()
 		k := concatKDF(h, []byte("input"), nil, test.length)
 		if !bytes.Equal(k, test.output) {
 			t.Fatalf("KDF: generated key %x does not match expected output %x", k, test.output)
 		}
->>>>>>> d1d989a0
 	}
 }
 
