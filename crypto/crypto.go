// Copyright 2014 The go-core Authors
// This file is part of the go-core library.
//
// The go-core library is free software: you can redistribute it and/or modify
// it under the terms of the GNU Lesser General Public License as published by
// the Free Software Foundation, either version 3 of the License, or
// (at your option) any later version.
//
// The go-core library is distributed in the hope that it will be useful,
// but WITHOUT ANY WARRANTY; without even the implied warranty of
// MERCHANTABILITY or FITNESS FOR A PARTICULAR PURPOSE. See the
// GNU Lesser General Public License for more details.
//
// You should have received a copy of the GNU Lesser General Public License
// along with the go-core library. If not, see <http://www.gnu.org/licenses/>.

package crypto

import (
	"encoding/hex"
	"errors"
	"io"
	"io/ioutil"
	"os"

	"github.com/core-coin/eddsa"

	"github.com/core-coin/go-core/common"
	"github.com/core-coin/go-core/rlp"
	"golang.org/x/crypto/sha3"
)

const SignatureLength = 112 + 56
const DigestLength = 32
const PubkeyLength = 56
const PrivkeyLength = 144

var errInvalidPubkey = errors.New("invalid public key")
var errInvalidPrivkey = errors.New("invalid private key")
var errInvalidSignature = errors.New("invalid signature")

// Keccak256 calculates and returns the Keccak256 hash of the input data. //Substituted in CoreCoin by NIPS SHA3-256
func Keccak256(data ...[]byte) []byte {
	d := sha3.NewLegacyKeccak256()
	for _, b := range data {
		d.Write(b)
	}
	return d.Sum(nil)
}

//NIPS implementation of SHA3-256
func SHA3(data ...[]byte) []byte {
	d := sha3.New256()
	for _, b := range data {
		d.Write(b)
	}
	return d.Sum(nil)
}

//NIPS implementation of SHA3-512
func SHA3_512(data ...[]byte) []byte {
	d := sha3.New512()
	for _, b := range data {
		d.Write(b)
	}
	return d.Sum(nil)
}

// Keccak256Hash calculates and returns the Keccak256 hash of the input data,
// converting it to an internal Hash data structure.
func Keccak256Hash(data ...[]byte) (h common.Hash) {
	d := sha3.NewLegacyKeccak256()
	for _, b := range data {
		d.Write(b)
	}
	d.Sum(h[:0])
	return h
}

// SHA3Hash calculates and returns the NIPS SHA3-256 hash of the input data,
// converting it to an internal Hash data structure.
func SHA3Hash(data ...[]byte) (h common.Hash) {
	d := sha3.New256()
	for _, b := range data {
		d.Write(b)
	}
	d.Sum(h[:0])
	return h
}

// Keccak512 calculates and returns the Keccak512 hash of the input data.
func Keccak512(data ...[]byte) []byte {
	d := sha3.NewLegacyKeccak512()
	for _, b := range data {
		d.Write(b)
	}
	return d.Sum(nil)
}

// CreateAddress creates an core address given the bytes and the nonce
func CreateAddress(b common.Address, nonce uint64) common.Address {
	data, _ := rlp.EncodeToBytes([]interface{}{b, nonce})
<<<<<<< HEAD
	return common.BytesToAddress(SHA3(data)[12:])
=======
	addr := Keccak256(data)[12:]
	prefix := common.DefaultNetworkID.Bytes()
	checksum := common.Hex2Bytes(common.CalculateChecksum(addr, prefix))
	return common.BytesToAddress(append(append(prefix, checksum...), addr...))
>>>>>>> d1d989a0
}

// CreateAddress2 creates an core address given the address bytes, initial
// contract code hash and a salt.
func CreateAddress2(b common.Address, salt [32]byte, inithash []byte) common.Address {
<<<<<<< HEAD
	return common.BytesToAddress(SHA3([]byte{0xff}, b.Bytes(), salt[:], inithash)[12:])
=======
	addr := Keccak256([]byte{0xff}, b.Bytes(), salt[:], inithash)[12:]
	prefix := common.DefaultNetworkID.Bytes()
	checksum := common.Hex2Bytes(common.CalculateChecksum(addr, prefix))
	return common.BytesToAddress(append(append(prefix, checksum...), addr...))
>>>>>>> d1d989a0
}

// ToEDDSA creates a private key with the given D value.
func ToEDDSA(d []byte) (*eddsa.PrivateKey, error) {
	return toEDDSA(d, true)
}

// ToEDDSAUnsafe blindly converts a binary blob to a private key. It should almost
// never be used unless you are sure the input is valid and want to avoid hitting
// errors due to bad origin encoding (0 prefixes cut off).
func ToEDDSAUnsafe(d []byte) *eddsa.PrivateKey {
	priv, _ := toEDDSA(d, false)
	return priv
}

// toEDDSA creates a private key with the given D value. The strict parameter
// controls whether the key's length should be enforced at the curve size or
// it can also accept legacy encodings (0 prefixes).
func toEDDSA(d []byte, strict bool) (*eddsa.PrivateKey, error) {
	_ = strict
	if len(d) != PrivkeyLength {
		return nil, errInvalidPrivkey
	}
	return eddsa.Ed448().UnmarshalPriv(d)
}

// FromEDDSA exports a private key into a binary dump.
func FromEDDSA(priv *eddsa.PrivateKey) []byte {
	if priv == nil {
		return nil
	}
	return priv.D
}

// UnmarshalPubkey converts bytes to a secp256k1 public key.
func UnmarshalPubkey(pub []byte) (*eddsa.PublicKey, error) {
	if len(pub) != PubkeyLength {
		return nil, errInvalidPubkey
	}
	return eddsa.Ed448().UnmarshalPub(pub)
}

func FromEDDSAPub(pub *eddsa.PublicKey) []byte {
	if pub == nil || pub.X == nil {
		return nil
	}
	return pub.X
}

// HexToEDDSA parses a secp256k1 private key.
func HexToEDDSA(hexkey string) (*eddsa.PrivateKey, error) {
	b, err := hex.DecodeString(hexkey)
	if err != nil {
		return nil, errors.New("invalid hex string")
	}
	return ToEDDSA(b)
}

// LoadEDDSA loads a secp256k1 private key from the given file.
func LoadEDDSA(file string) (*eddsa.PrivateKey, error) {
	buf := make([]byte, 144*2)
	fd, err := os.Open(file)
	if err != nil {
		return nil, err
	}

	defer fd.Close()
	if _, err := io.ReadFull(fd, buf); err != nil {
		return nil, err
	}
	key, err := hex.DecodeString(string(buf))
	if err != nil {
		return nil, err
	}
	return eddsa.Ed448().UnmarshalPriv(key)
}

// SaveEDDSA saves a secp256k1 private key to the given file with
// restrictive permissions. The key data is saved hex-encoded.
func SaveEDDSA(file string, key *eddsa.PrivateKey) error {
	k := hex.EncodeToString(key.D)
	return ioutil.WriteFile(file, []byte(k), 0600)
}

func GenerateKey(read io.Reader) (*eddsa.PrivateKey, error) {
	return eddsa.Ed448().GenerateKey(read)
}

// ValidateSignatureValues verifies whether the signature values are valid with
// the given chain rules. The v value is assumed to be either 0 or 1.
func ValidateSignatureValues(v byte) bool {
	return v == 0 || v == 1
}

func ComputeSecret(privkey *eddsa.PrivateKey, pubkey *eddsa.PublicKey) []byte {
	secret := eddsa.Ed448().ComputeSecret(privkey, pubkey)
	return secret[:]
}

func PubkeyToAddress(p eddsa.PublicKey) common.Address {
	pubBytes := FromEDDSAPub(&p)
	if pubBytes == nil {
		return common.Address{}
	}
<<<<<<< HEAD
	return common.BytesToAddress(SHA3(pubBytes)[12:])
=======
	addr := Keccak256(pubBytes)[12:]
	prefix := common.DefaultNetworkID.Bytes()
	checksum := common.Hex2Bytes(common.CalculateChecksum(addr, prefix))
	return common.BytesToAddress(append(append(prefix, checksum...), addr...))
>>>>>>> d1d989a0
}

func zeroBytes(bytes []byte) {
	for i := range bytes {
		bytes[i] = 0
	}
}<|MERGE_RESOLUTION|>--- conflicted
+++ resolved
@@ -100,27 +100,19 @@
 // CreateAddress creates an core address given the bytes and the nonce
 func CreateAddress(b common.Address, nonce uint64) common.Address {
 	data, _ := rlp.EncodeToBytes([]interface{}{b, nonce})
-<<<<<<< HEAD
-	return common.BytesToAddress(SHA3(data)[12:])
-=======
-	addr := Keccak256(data)[12:]
+	addr := SHA3(data)[12:]
 	prefix := common.DefaultNetworkID.Bytes()
 	checksum := common.Hex2Bytes(common.CalculateChecksum(addr, prefix))
 	return common.BytesToAddress(append(append(prefix, checksum...), addr...))
->>>>>>> d1d989a0
 }
 
 // CreateAddress2 creates an core address given the address bytes, initial
 // contract code hash and a salt.
 func CreateAddress2(b common.Address, salt [32]byte, inithash []byte) common.Address {
-<<<<<<< HEAD
-	return common.BytesToAddress(SHA3([]byte{0xff}, b.Bytes(), salt[:], inithash)[12:])
-=======
-	addr := Keccak256([]byte{0xff}, b.Bytes(), salt[:], inithash)[12:]
+	addr := SHA3([]byte{0xff}, b.Bytes(), salt[:], inithash)[12:]
 	prefix := common.DefaultNetworkID.Bytes()
 	checksum := common.Hex2Bytes(common.CalculateChecksum(addr, prefix))
 	return common.BytesToAddress(append(append(prefix, checksum...), addr...))
->>>>>>> d1d989a0
 }
 
 // ToEDDSA creates a private key with the given D value.
@@ -225,14 +217,10 @@
 	if pubBytes == nil {
 		return common.Address{}
 	}
-<<<<<<< HEAD
-	return common.BytesToAddress(SHA3(pubBytes)[12:])
-=======
-	addr := Keccak256(pubBytes)[12:]
+	addr := SHA3(pubBytes)[12:]
 	prefix := common.DefaultNetworkID.Bytes()
 	checksum := common.Hex2Bytes(common.CalculateChecksum(addr, prefix))
 	return common.BytesToAddress(append(append(prefix, checksum...), addr...))
->>>>>>> d1d989a0
 }
 
 func zeroBytes(bytes []byte) {
