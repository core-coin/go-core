--- conflicted
+++ resolved
@@ -36,11 +36,7 @@
 }
 
 type MobileSigner struct {
-<<<<<<< HEAD
-	sign bind.SignerFn
-=======
 	sign    bind.SignerFn
->>>>>>> 5bb05e33
 	chainId int
 }
 
