--- conflicted
+++ resolved
@@ -63,11 +63,7 @@
 	}
 	prefix := 2
 	if !has0xPrefix(input) {
-<<<<<<< HEAD
 		if len(input) != 44 { // (len != 44) == (!common.Address)
-=======
-		if len(input) != 42 { // (len != 42) == (!common.Address)
->>>>>>> e6764c20
 			return nil, ErrMissingPrefix
 		}
 		prefix = 0
