// Copyright 2015 The go-core Authors
// This file is part of the go-core library.
//
// The go-core library is free software: you can redistribute it and/or modify
// it under the terms of the GNU Lesser General Public License as published by
// the Free Software Foundation, either version 3 of the License, or
// (at your option) any later version.
//
// The go-core library is distributed in the hope that it will be useful,
// but WITHOUT ANY WARRANTY; without even the implied warranty of
// MERCHANTABILITY or FITNESS FOR A PARTICULAR PURPOSE. See the
// GNU Lesser General Public License for more details.
//
// You should have received a copy of the GNU Lesser General Public License
// along with the go-core library. If not, see <http://www.gnu.org/licenses/>.

package common

import (
	"bytes"
	"database/sql/driver"
	"encoding/hex"
	"errors"
	"fmt"
	"math/big"
	"math/rand"
	"reflect"
	"strconv"

	"github.com/core-coin/go-core/common/hexutil"
<<<<<<< HEAD
	"github.com/core-coin/go-core/params"
=======
>>>>>>> e6764c20
)

// Lengths of hashes and addresses in bytes.
const (
	// HashLength is the expected length of the hash
	HashLength = 32
	// AddressLength is the expected length of the address
<<<<<<< HEAD
	AddressLength = 22
=======
	AddressLength = 21
>>>>>>> e6764c20
)

var DefaultNetworkID = Mainnet // NetworkID which is using in addresses

var (
	hashT    = reflect.TypeOf(Hash{})
	addressT = reflect.TypeOf(Address{})
)

var invalidAddress = errors.New("Invalid address")

// Hash represents the 32 byte Keccak256 hash of arbitrary data.
type Hash [HashLength]byte

// BytesToHash sets b to hash.
// If b is larger than len(h), b will be cropped from the left.
func BytesToHash(b []byte) Hash {
	var h Hash
	h.SetBytes(b)
	return h
}

// BigToHash sets byte representation of b to hash.
// If b is larger than len(h), b will be cropped from the left.
func BigToHash(b *big.Int) Hash { return BytesToHash(b.Bytes()) }

// HexToHash sets byte representation of s to hash.
// If b is larger than len(h), b will be cropped from the left.
func HexToHash(s string) Hash { return BytesToHash(FromHex(s)) }

// Bytes gets the byte representation of the underlying hash.
func (h Hash) Bytes() []byte { return h[:] }

// Big converts a hash to a big integer.
func (h Hash) Big() *big.Int { return new(big.Int).SetBytes(h[:]) }

// Hex converts a hash to a hex string.
func (h Hash) Hex() string { return hexutil.Encode(h[:]) }

// TerminalString implements log.TerminalStringer, formatting a string for console
// output during logging.
func (h Hash) TerminalString() string {
	return fmt.Sprintf("%x…%x", h[:3], h[29:])
}

// String implements the stringer interface and is used also by the logger when
// doing full logging into a file.
func (h Hash) String() string {
	return h.Hex()
}

// Format implements fmt.Formatter, forcing the byte slice to be formatted as is,
// without going through the stringer interface used for logging.
func (h Hash) Format(s fmt.State, c rune) {
	fmt.Fprintf(s, "%"+string(c), h[:])
}

// UnmarshalText parses a hash in hex syntax.
func (h *Hash) UnmarshalText(input []byte) error {
	return hexutil.UnmarshalFixedText("Hash", input, h[:])
}

// UnmarshalJSON parses a hash in hex syntax.
func (h *Hash) UnmarshalJSON(input []byte) error {
	return hexutil.UnmarshalFixedJSON(hashT, input, h[:])
}

// MarshalText returns the hex representation of h.
func (h Hash) MarshalText() ([]byte, error) {
	return hexutil.Bytes(h[:]).MarshalText()
}

// SetBytes sets the hash to the value of b.
// If b is larger than len(h), b will be cropped from the left.
func (h *Hash) SetBytes(b []byte) {
	if len(b) > len(h) {
		b = b[len(b)-HashLength:]
	}

	copy(h[HashLength-len(b):], b)
}

// Generate implements testing/quick.Generator.
func (h Hash) Generate(rand *rand.Rand, size int) reflect.Value {
	m := rand.Intn(len(h))
	for i := len(h) - 1; i > m; i-- {
		h[i] = byte(rand.Uint32())
	}
	return reflect.ValueOf(h)
}

// Scan implements Scanner for database/sql.
func (h *Hash) Scan(src interface{}) error {
	srcB, ok := src.([]byte)
	if !ok {
		return fmt.Errorf("can't scan %T into Hash", src)
	}
	if len(srcB) != HashLength {
		return fmt.Errorf("can't scan []byte of len %d into Hash, want %d", len(srcB), HashLength)
	}
	copy(h[:], srcB)
	return nil
}

// Value implements valuer for database/sql.
func (h Hash) Value() (driver.Value, error) {
	return h[:], nil
}

// ImplementsGraphQLType returns true if Hash implements the specified GraphQL type.
func (Hash) ImplementsGraphQLType(name string) bool { return name == "Bytes32" }

// UnmarshalGraphQL unmarshals the provided GraphQL query data.
func (h *Hash) UnmarshalGraphQL(input interface{}) error {
	var err error
	switch input := input.(type) {
	case string:
		err = h.UnmarshalText([]byte(input))
	default:
		err = fmt.Errorf("unexpected type %T for Hash", input)
	}
	return err
}

// UnprefixedHash allows marshaling a Hash without 0x prefix.
type UnprefixedHash Hash

// UnmarshalText decodes the hash from hex. The 0x prefix is optional.
func (h *UnprefixedHash) UnmarshalText(input []byte) error {
	return hexutil.UnmarshalFixedUnprefixedText("UnprefixedHash", input, h[:])
}

// MarshalText encodes the hash as hex.
func (h UnprefixedHash) MarshalText() ([]byte, error) {
	return []byte(hex.EncodeToString(h[:])), nil
}

/////////// Address

// Address represents the 20 byte address of an Core account.
type Address [AddressLength]byte

// BytesToAddress returns Address with value b.
// If b is larger than len(h), b will be cropped from the left.
func BytesToAddress(b []byte) Address {
	var a Address
	a.SetBytes(b)
	return a
}

func CalculateChecksum(address []byte) string {
	addrString := Bytes2Hex(address)
	// Replace each letter in the string with two digits, thereby expanding the string, where A = 10, B = 11, ..., F = 15
	mods := ""
	for _, c := range addrString {
		// Get character code point value
		i := int(c)

		// Check if c is characters A-F (codepoint 65 - 70)
		if i > 64 && i < 70 {
			// A=10, B=11 etc...
			i -= 55
			// Add int as string to mod string
			mods += strconv.Itoa(i)
		} else {
			mods += string(c)
		}
	}

	// Create bignum from mod string and perform module
	bigVal, success := new(big.Int).SetString(mods, 16)
	if !success {
		return ""
	}

	val := new(big.Int).SetInt64(97)
	resVal := new(big.Int).Mod(bigVal, val)

	resVal = new(big.Int).Sub(val, resVal)

	resInt := resVal.Int64()
	if resInt < 10 {
		return "0" + strconv.Itoa(int(resInt))
	}
	return strconv.Itoa(int(resInt))
}

func verifyAddress(addr Address) bool {
<<<<<<< HEAD
	return Bytes2Hex(addr[1:2]) == CalculateChecksum(addr[2:]) && bytes.Equal(addr[:1], DefaultNetworkID.Bytes())
=======
	return Bytes2Hex(addr[:1]) == CalculateChecksum(addr[1:])
>>>>>>> e6764c20
}

// BigToAddress returns Address with byte values of b.
// If b is larger than len(h), b will be cropped from the left.
func BigToAddress(b *big.Int) Address { return BytesToAddress(b.Bytes()) }

// HexToAddress returns Address with byte values of s.
// If s is larger than len(h), s will be cropped from the left.
func HexToAddress(s string) (Address, error) {
	addr := BytesToAddress(FromHex(s))
	if !verifyAddress(addr) {
		return addr, invalidAddress
	}
	return addr, nil
}

// IsHexAddress verifies whether a string can represent a valid hex-encoded
// Core address or not.
func IsHexAddress(s string) bool {
	if has0xPrefix(s) {
		s = s[2:]
	}
	return (len(s) == 2*AddressLength) && isHex(s)
}

// Bytes gets the string representation of the underlying address.
func (a Address) Bytes() []byte { return a[:] }

// Hash converts an address to a hash by left-padding it with zeros.
func (a Address) Hash() Hash { return BytesToHash(a[:]) }

// Hex returns hex string representation of the address.
func (a Address) Hex() string {
	return hex.EncodeToString(a[:])
}

// String implements fmt.Stringer.
func (a Address) String() string {
	return a.Hex()
}

// Format implements fmt.Formatter, forcing the byte slice to be formatted as is,
// without going through the stringer interface used for logging.
func (a Address) Format(s fmt.State, c rune) {
	fmt.Fprintf(s, "%"+string(c), a[:])
}

// SetBytes sets the address to the value of b.
// If b is larger than len(a) it will panic.
func (a *Address) SetBytes(b []byte) {
	if len(b) > len(a) {
		b = b[len(b)-AddressLength:]
	}
	copy(a[AddressLength-len(b):], b)
}

// MarshalText returns the hex representation of a.
func (a Address) MarshalText() ([]byte, error) {
	return []byte(Bytes2Hex(a[:])), nil
}

// UnmarshalText parses a hash in hex syntax.
func (a *Address) UnmarshalText(input []byte) error {
	return hexutil.UnmarshalFixedText("Address", input, a[:])
}

// UnmarshalJSON parses a hash in hex syntax.
func (a *Address) UnmarshalJSON(input []byte) error {
	if err := hexutil.UnmarshalFixedJSON(addressT, input, a[:]); err != nil {
		return err
	}
	if verified := verifyAddress(*a); !verified {
		return invalidAddress
	}
	return nil
}

// S n implements Scanner for database/sql.
func (a *Address) Scan(src interface{}) error {
	srcB, ok := src.([]byte)
	if !ok {
		return fmt.Errorf("can't scan %T into Address", src)
	}
	if len(srcB) != AddressLength {
		return fmt.Errorf("can't scan []byte of len %d into Address, want %d", len(srcB), AddressLength)
	}
	copy(a[:], srcB)
	return nil
}

// Value implements valuer for database/sql.
func (a Address) Value() (driver.Value, error) {
	return a[:], nil
}

// ImplementsGraphQLType returns true if Hash implements the specified GraphQL type.
func (a Address) ImplementsGraphQLType(name string) bool { return name == "Address" }

// UnmarshalGraphQL unmarshals the provided GraphQL query data.
func (a *Address) UnmarshalGraphQL(input interface{}) error {
	var err error
	switch input := input.(type) {
	case string:
		err = a.UnmarshalText([]byte(input))
	default:
		err = fmt.Errorf("unexpected type %T for Address", input)
	}
	return err
}

// UnprefixedAddress allows marshaling an Address without 0x prefix.
type UnprefixedAddress Address

// UnmarshalText decodes the address from hex. The 0x prefix is optional.
func (a *UnprefixedAddress) UnmarshalText(input []byte) error {
	return hexutil.UnmarshalFixedUnprefixedText("UnprefixedAddress", input, a[:])
}

// MarshalText encodes the address as hex.
func (a UnprefixedAddress) MarshalText() ([]byte, error) {
	return []byte(hex.EncodeToString(a[:])), nil
<<<<<<< HEAD
}

type NetworkID int64

const (
	Mainnet NetworkID = 1 + iota
	Testnet
	Privatenet
)

var networkIds = [...]string{
	"cc",
	"cf",
	"cf",
}

func (day NetworkID) String() string {
	return networkIds[day-1]
}

func (day NetworkID) Bytes() []byte {
	return Hex2Bytes(day.String())
=======
>>>>>>> e6764c20
}<|MERGE_RESOLUTION|>--- conflicted
+++ resolved
@@ -17,7 +17,6 @@
 package common
 
 import (
-	"bytes"
 	"database/sql/driver"
 	"encoding/hex"
 	"errors"
@@ -25,13 +24,8 @@
 	"math/big"
 	"math/rand"
 	"reflect"
-	"strconv"
 
 	"github.com/core-coin/go-core/common/hexutil"
-<<<<<<< HEAD
-	"github.com/core-coin/go-core/params"
-=======
->>>>>>> e6764c20
 )
 
 // Lengths of hashes and addresses in bytes.
@@ -39,11 +33,7 @@
 	// HashLength is the expected length of the hash
 	HashLength = 32
 	// AddressLength is the expected length of the address
-<<<<<<< HEAD
 	AddressLength = 22
-=======
-	AddressLength = 21
->>>>>>> e6764c20
 )
 
 var DefaultNetworkID = Mainnet // NetworkID which is using in addresses
@@ -232,11 +222,7 @@
 }
 
 func verifyAddress(addr Address) bool {
-<<<<<<< HEAD
 	return Bytes2Hex(addr[1:2]) == CalculateChecksum(addr[2:]) && bytes.Equal(addr[:1], DefaultNetworkID.Bytes())
-=======
-	return Bytes2Hex(addr[:1]) == CalculateChecksum(addr[1:])
->>>>>>> e6764c20
 }
 
 // BigToAddress returns Address with byte values of b.
@@ -358,7 +344,6 @@
 // MarshalText encodes the address as hex.
 func (a UnprefixedAddress) MarshalText() ([]byte, error) {
 	return []byte(hex.EncodeToString(a[:])), nil
-<<<<<<< HEAD
 }
 
 type NetworkID int64
@@ -381,6 +366,4 @@
 
 func (day NetworkID) Bytes() []byte {
 	return Hex2Bytes(day.String())
-=======
->>>>>>> e6764c20
 }