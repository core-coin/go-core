--- conflicted
+++ resolved
@@ -124,33 +124,6 @@
 	}
 }
 
-<<<<<<< HEAD
-func TestAddressHexChecksum(t *testing.T) {
-	var tests = []struct {
-		Input  string
-		Output string
-	}{
-		// Test cases from https://github.com/core-coin/CIPs/blob/master/CIPS/cip-55.md#specification
-		{"0x5aaeb6053f3e94c9b9a09f33669435e7ef1beaed", "0x5aaeb6053f3E94C9b9A09f33669435E7EF1Beaed"},
-		{"0xfb6916095ca1df60bb79ce92ce3ea74c37c5d359", "0xFB6916095Ca1df60BB79ce92Ce3eA74c37c5d359"},
-		{"0xdbf03b407c01e7cd3cbea99509d93f8dddc8c6fb", "0xDBf03B407c01e7cd3CbEa99509D93F8dddc8C6fB"},
-		{"0xd1220a0cf47c7b9be7a2e6ba89f429762e7b9adb", "0xD1220a0Cf47c7B9bE7a2E6BA89f429762E7B9AdB"},
-		// Ensure that non-standard length input values are handled correctly
-		{"0xa", "0x000000000000000000000000000000000000000a"},
-		{"0x0a", "0x000000000000000000000000000000000000000a"},
-		{"0x00a", "0x000000000000000000000000000000000000000a"},
-		{"0x000000000000000000000000000000000000000a", "0x000000000000000000000000000000000000000a"},
-	}
-	for i, test := range tests {
-		output := HexToAddress(test.Input).Hex()
-		if output != test.Output {
-			t.Errorf("test #%d: failed to match when it should (%s != %s)", i, output, test.Output)
-		}
-	}
-}
-
-=======
->>>>>>> d1d989a0
 func BenchmarkAddressHex(b *testing.B) {
 	testAddr, err := HexToAddress("cb335aaeb6053f3e94c9b9a09f33669435e7ef1beaed")
 	if err != nil {
@@ -161,52 +134,6 @@
 	}
 }
 
-<<<<<<< HEAD
-func TestMixedcaseAccount_Address(t *testing.T) {
-
-	// https://github.com/core-coin/CIPs/blob/master/CIPS/cip-55.md
-	// Note: 0X{checksum_addr} is not valid according to spec above
-
-	var res []struct {
-		A     MixedcaseAddress
-		Valid bool
-	}
-	if err := json.Unmarshal([]byte(`[
-		{"A" : "0xae967917c465db8578ca9024c205720b1a3651A9", "Valid": false},
-		{"A" : "0xae967917C465DB8578Ca9024c205720B1a3651a9", "Valid": true},
-		{"A" : "0XAe967917c465db8578ca9024c205720b1a3651A9", "Valid": false},
-		{"A" : "0x1111111111111111111112222222222223333323", "Valid": true}
-		]`), &res); err != nil {
-		t.Fatal(err)
-	}
-
-	for _, r := range res {
-		if got := r.A.ValidChecksum(); got != r.Valid {
-			t.Errorf("Expected checksum %v, got checksum %v, input %v", r.Valid, got, r.A.String())
-		}
-	}
-
-	//These should throw exceptions:
-	var r2 []MixedcaseAddress
-	for _, r := range []string{
-		`["0x11111111111111111111122222222222233333"]`,     // Too short
-		`["0x111111111111111111111222222222222333332"]`,    // Too short
-		`["0x11111111111111111111122222222222233333234"]`,  // Too long
-		`["0x111111111111111111111222222222222333332344"]`, // Too long
-		`["1111111111111111111112222222222223333323"]`,     // Missing 0x
-		`["x1111111111111111111112222222222223333323"]`,    // Missing 0
-		`["0xG111111111111111111112222222222223333323"]`,   //Non-hex
-	} {
-		if err := json.Unmarshal([]byte(r), &r2); err == nil {
-			t.Errorf("Expected failure, input %v", r)
-		}
-
-	}
-
-}
-
-=======
->>>>>>> d1d989a0
 func TestHash_Scan(t *testing.T) {
 	type args struct {
 		src interface{}
