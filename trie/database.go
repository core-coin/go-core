--- conflicted
+++ resolved
@@ -739,15 +739,12 @@
 	if err != nil {
 		return err
 	}
-<<<<<<< HEAD
 	if err := batch.Put(hash[:], node.rlp()); err != nil {
 		return err
 	}
 	if callback != nil {
 		callback(hash)
 	}
-=======
->>>>>>> 5cb2c29f
 	// If we've reached an optimal batch size, commit and start over
 	rawdb.WriteTrieNode(batch, hash, node.rlp())
 	if batch.ValueSize() >= xcbdb.IdealBatchSize {
@@ -825,7 +822,6 @@
 	return db.dirtiesSize + db.childrenSize + metadataSize - metarootRefs, db.preimagesSize
 }
 
-
 // saveCache saves clean state cache to given directory path
 // using specified CPU cores.
 func (db *Database) saveCache(dir string, threads int) error {
