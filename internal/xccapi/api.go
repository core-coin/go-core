--- conflicted
+++ resolved
@@ -1080,11 +1080,7 @@
 // newRPCTransaction returns a transaction that will serialize to the RPC
 // representation, with the given location metadata set (if available).
 func newRPCTransaction(tx *types.Transaction, blockHash common.Hash, blockNumber uint64, index uint64) *RPCTransaction {
-<<<<<<< HEAD
 	var signer types.Signer = types.NewNucleusSigner(nil) //TODO remove (MISHA)
-=======
-	var signer types.Signer = types.NewNucleusSigner(big.NewInt(int64(tx.ChainID())))
->>>>>>> 5bb05e33
 	from, _ := types.Sender(signer, tx)
 
 	result := &RPCTransaction{
@@ -1270,17 +1266,11 @@
 	}
 	receipt := receipts[index]
 
-<<<<<<< HEAD
-	var signer types.Signer = types.NewNucleusSigner(nil) //TODO remove (MISHA)
-	from, _ := types.Sender(signer, tx)
-
-=======
 	var signer types.Signer = types.NewNucleusSigner(s.b.ChainConfig().ChainID)
 	from, err := types.Sender(signer, tx)
 	if err != nil {
 		return nil, err
 	}
->>>>>>> 5bb05e33
 	fields := map[string]interface{}{
 		"blockHash":            blockHash,
 		"blockNumber":          hexutil.Uint64(blockNumber),
@@ -1562,14 +1552,7 @@
 	transactions := make([]*RPCTransaction, 0, len(pending))
 	for _, tx := range pending {
 		var signer types.Signer = types.NewNucleusSigner(s.b.ChainConfig().ChainID)
-<<<<<<< HEAD
 		from, _ := types.Sender(signer, tx)
-=======
-		from, err := types.Sender(signer, tx)
-		if err != nil {
-			return nil, err
-		}
->>>>>>> 5bb05e33
 		if _, exists := accounts[from]; exists {
 			transactions = append(transactions, newRPCPendingTransaction(tx))
 		}
@@ -1593,11 +1576,7 @@
 	}
 
 	for _, p := range pending {
-<<<<<<< HEAD
-		var signer types.Signer = types.NewNucleusSigner(nil) //TODO remove (MISHA)
-=======
 		var signer types.Signer = types.NewNucleusSigner(s.b.ChainConfig().ChainID)
->>>>>>> 5bb05e33
 		wantSigHash := signer.Hash(matchTx)
 
 		if pFrom, err := types.Sender(signer, p); err == nil && pFrom == sendArgs.From && signer.Hash(p) == wantSigHash {
