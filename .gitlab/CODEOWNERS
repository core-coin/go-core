--- conflicted
+++ resolved
@@ -8,22 +8,12 @@
 light/                          @error2215 @rasty @SashaZezulinsky
 
 [Network]
-<<<<<<< HEAD
 p2p/                            @error2215 @rasty @SashaZezulinsky
 rpc/                            @error2215 @rasty @SashaZezulinsky
 p2p/simulations                 @error2215 @rasty @SashaZezulinsky
 p2p/protocols                   @error2215 @rasty @SashaZezulinsky
 p2p/testing                     @error2215 @rasty @SashaZezulinsky
 signer/                         @error2215 @rasty @SashaZezulinsky
-whisper/                        @error2215 @rasty @SashaZezulinsky
-=======
-p2p/                            @eduardosanchezg @error2215 @rasty @SashaZezulinsky
-rpc/                            @eduardosanchezg @error2215 @rasty @SashaZezulinsky
-p2p/simulations                 @eduardosanchezg @error2215 @rasty @SashaZezulinsky
-p2p/protocols                   @eduardosanchezg @error2215 @rasty @SashaZezulinsky
-p2p/testing                     @eduardosanchezg @error2215 @rasty @SashaZezulinsky
-signer/                         @eduardosanchezg @error2215 @rasty @SashaZezulinsky
->>>>>>> d9100706
 
 [Command]
 cmd/clef                        @error2215 @rasty @SashaZezulinsky
