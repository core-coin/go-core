// Copyright 2019 The go-core Authors
// This file is part of the go-core library.
//
// The go-core library is free software: you can redistribute it and/or modify
// it under the terms of the GNU Lesser General Public License as published by
// the Free Software Foundation, either version 3 of the License, or
// (at your option) any later version.
//
// The go-core library is distributed in the hope that it will be useful,
// but WITHOUT ANY WARRANTY; without even the implied warranty of
// MERCHANTABILITY or FITNESS FOR A PARTICULAR PURPOSE. See the
// GNU Lesser General Public License for more details.
//
// You should have received a copy of the GNU Lesser General Public License
// along with the go-core library. If not, see <http://www.gnu.org/licenses/>.

package les

import (
	"crypto/rand"
	"math/big"
	"reflect"
	"sort"
	"testing"
	"time"

	"github.com/core-coin/go-core/common"
	"github.com/core-coin/go-core/p2p"
	"github.com/core-coin/go-core/p2p/enode"
)

type testServerPeerSub struct {
	regCh   chan *serverPeer
	unregCh chan *serverPeer
}

func newTestServerPeerSub() *testServerPeerSub {
	return &testServerPeerSub{
		regCh:   make(chan *serverPeer, 1),
		unregCh: make(chan *serverPeer, 1),
	}
}

func (t *testServerPeerSub) registerPeer(p *serverPeer)   { t.regCh <- p }
func (t *testServerPeerSub) unregisterPeer(p *serverPeer) { t.unregCh <- p }

func TestPeerSubscription(t *testing.T) {
	peers := newServerPeerSet()
	defer peers.close()

	checkIds := func(expect []string) {
		given := peers.ids()
		if len(given) == 0 && len(expect) == 0 {
			return
		}
		sort.Strings(given)
		sort.Strings(expect)
		if !reflect.DeepEqual(given, expect) {
			t.Fatalf("all peer ids mismatch, want %v, given %v", expect, given)
		}
	}
	checkPeers := func(peerCh chan *serverPeer) {
		select {
		case <-peerCh:
		case <-time.NewTimer(100 * time.Millisecond).C:
			t.Fatalf("timeout, no event received")
		}
		select {
		case <-peerCh:
			t.Fatalf("unexpected event received")
		case <-time.NewTimer(10 * time.Millisecond).C:
		}
	}
	checkIds([]string{})

	sub := newTestServerPeerSub()
	peers.subscribe(sub)

	// Generate a random id and create the peer
	var id enode.ID
	rand.Read(id[:])
	peer := newServerPeer(2, NetworkId, false, p2p.NewPeer(id, "name", nil), nil)
	peers.register(peer)

	checkIds([]string{peer.id})
	checkPeers(sub.regCh)

	peers.unregister(peer.id)
	checkIds([]string{})
	checkPeers(sub.unregCh)
}

func TestHandshake(t *testing.T) {
	// Create a message pipe to communicate through
	app, net := p2p.MsgPipe()

	// Generate a random id and create the peer
	var id enode.ID
	rand.Read(id[:])

	peer1 := newClientPeer(2, NetworkId, p2p.NewPeer(id, "name", nil), net)
	peer2 := newServerPeer(2, NetworkId, true, p2p.NewPeer(id, "name", nil), app)

	var (
		errCh1 = make(chan error, 1)
		errCh2 = make(chan error, 1)

		td      = big.NewInt(100)
		head    = common.HexToHash("deadbeef")
		headNum = uint64(10)
		genesis = common.HexToHash("cafebabe")
	)
	go func() {
		errCh1 <- peer1.handshake(td, head, headNum, genesis, func(list *keyValueList) {
			var announceType uint64 = announceTypeSigned
			*list = (*list).add("announceType", announceType)
		}, nil)
	}()
	go func() {
		errCh2 <- peer2.handshake(td, head, headNum, genesis, nil, func(recv keyValueMap) error {
			var reqType uint64
			err := recv.get("announceType", &reqType)
			if err != nil {
				t.Fatal(err)
			}
			if reqType != announceTypeSigned {
				t.Fatal("Expected announceTypeSigned")
			}
			return nil
		})
	}()

	for i := 0; i < 2; i++ {
		select {
		case err := <-errCh1:
			if err != nil {
				t.Fatalf("handshake failed, %v", err)
			}
		case err := <-errCh2:
			if err != nil {
				t.Fatalf("handshake failed, %v", err)
			}
<<<<<<< HEAD
		case <-time.After(time.Second):
=======
		case <-time.NewTimer(4000 * time.Millisecond).C:
>>>>>>> 8feddf97
			t.Fatalf("timeout")
		}
	}
}<|MERGE_RESOLUTION|>--- conflicted
+++ resolved
@@ -140,11 +140,7 @@
 			if err != nil {
 				t.Fatalf("handshake failed, %v", err)
 			}
-<<<<<<< HEAD
-		case <-time.After(time.Second):
-=======
-		case <-time.NewTimer(4000 * time.Millisecond).C:
->>>>>>> 8feddf97
+		case <-time.After(4*time.Second):
 			t.Fatalf("timeout")
 		}
 	}
