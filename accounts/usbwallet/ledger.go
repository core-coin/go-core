--- conflicted
+++ resolved
@@ -349,17 +349,7 @@
 	signature := append(reply[1:], reply[0])
 
 	// Create the correct signer and signature transform based on the chain ID
-<<<<<<< HEAD
-	var signer types.Signer
-	if chainID == nil {
-		signer = new(types.NucleusSigner)
-	} else {
-		signer = types.NewNucleusSigner(chainID)
-		//signature[64] -= byte(chainID.Uint64()*2 + 35)
-	}
-=======
 	signer := types.NewNucleusSigner(chainID)
->>>>>>> 5bb05e33
 	signed, err := tx.WithSignature(signer, signature)
 	if err != nil {
 		return common.Address{}, nil, err
