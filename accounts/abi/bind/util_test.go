// Copyright 2016 The go-core Authors
// This file is part of the go-core library.
//
// The go-core library is free software: you can redistribute it and/or modify
// it under the terms of the GNU Lesser General Public License as published by
// the Free Software Foundation, either version 3 of the License, or
// (at your option) any later version.
//
// The go-core library is distributed in the hope that it will be useful,
// but WITHOUT ANY WARRANTY; without even the implied warranty of
// MERCHANTABILITY or FITNESS FOR A PARTICULAR PURPOSE. See the
// GNU Lesser General Public License for more details.
//
// You should have received a copy of the GNU Lesser General Public License
// along with the go-core library. If not, see <http://www.gnu.org/licenses/>.

package bind_test

import (
	"context"
	"math/big"
	"testing"
	"time"

	"github.com/core-coin/go-core/accounts/abi/bind"
	"github.com/core-coin/go-core/accounts/abi/bind/backends"
	"github.com/core-coin/go-core/common"
	"github.com/core-coin/go-core/core"
	"github.com/core-coin/go-core/core/types"
	"github.com/core-coin/go-core/crypto"
)

var testKey, _ = crypto.HexToEDDSA("b2fb76df787478beafecf1f6078ac7aca04f3fca47a72c0c1d6c86dd0b9ee2dae860c95215cf34876b08df18ccf7dea17088509293490d2f5525317c15925fb81176640fab59b644f31b253d97bc6b2a7379f671ac23fb378df28bf7fdcbb2fae277121c294f221f745a993a851ab7d69c6906ddc8f1aa0a2025379650111efe9c4413efe1a738dfd626df3916ff8406")

var addr, addrErr = common.HexToAddress("cb44a947feda9272617981c7f27aef2bb8a498608356")

var waitDeployedTests = map[string]struct {
	code        string
	energy      uint64
	wantAddress common.Address
	wantErr     error
}{
	"successful deploy": {
		code:        `6060604052600a8060106000396000f360606040526008565b00`,
<<<<<<< HEAD
		energy:         3000000,
		wantAddress: common.HexToAddress("0x32Cd64fb3504b2C2CE4c49fFD2253848aB1573CA"),
=======
		energy:      3000000,
		wantAddress: addr,
>>>>>>> d1d989a0
	},
	"empty code": {
		code:        ``,
		energy:      300000,
		wantErr:     bind.ErrNoCodeAfterDeploy,
<<<<<<< HEAD
		wantAddress: common.HexToAddress("0x32Cd64fb3504b2C2CE4c49fFD2253848aB1573CA"),
=======
		wantAddress: addr,
>>>>>>> d1d989a0
	},
}

func TestWaitDeployed(t *testing.T) {
	if addrErr != nil {
		t.Error(addrErr)
	}
	for name, test := range waitDeployedTests {
		backend := backends.NewSimulatedBackend(
			core.GenesisAlloc{
				crypto.PubkeyToAddress(testKey.PublicKey): {Balance: big.NewInt(10000000000)},
			},
			10000000,
		)
		defer backend.Close()

		// Create the transaction.
		tx := types.NewContractCreation(0, big.NewInt(0), test.energy, big.NewInt(1), common.FromHex(test.code))
		tx, _ = types.SignTx(tx, types.NewNucleusSigner(backend.Blockchain().Config().ChainID), testKey)

		// Wait for it to get mined in the background.
		var (
			err     error
			address common.Address
			mined   = make(chan struct{})
			ctx     = context.Background()
		)
		go func() {
			address, err = bind.WaitDeployed(ctx, backend, tx)
			close(mined)
		}()

		// Send and mine the transaction.
		backend.SendTransaction(ctx, tx)
		backend.Commit()

		select {
		case <-mined:
			if err != test.wantErr {
				t.Errorf("test %q: error mismatch: got %q, want %q", name, err, test.wantErr)
			}
			if address != test.wantAddress {
				t.Errorf("test %q: unexpected contract address %s", name, address.Hex())
			}
		case <-time.After(2 * time.Second):
			t.Errorf("test %q: timeout", name)
		}
	}
}<|MERGE_RESOLUTION|>--- conflicted
+++ resolved
@@ -42,23 +42,14 @@
 }{
 	"successful deploy": {
 		code:        `6060604052600a8060106000396000f360606040526008565b00`,
-<<<<<<< HEAD
-		energy:         3000000,
-		wantAddress: common.HexToAddress("0x32Cd64fb3504b2C2CE4c49fFD2253848aB1573CA"),
-=======
 		energy:      3000000,
 		wantAddress: addr,
->>>>>>> d1d989a0
 	},
 	"empty code": {
 		code:        ``,
 		energy:      300000,
 		wantErr:     bind.ErrNoCodeAfterDeploy,
-<<<<<<< HEAD
-		wantAddress: common.HexToAddress("0x32Cd64fb3504b2C2CE4c49fFD2253848aB1573CA"),
-=======
 		wantAddress: addr,
->>>>>>> d1d989a0
 	},
 }
 
