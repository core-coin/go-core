--- conflicted
+++ resolved
@@ -89,17 +89,12 @@
 
 const hexData = "0x00000000000000000000cb63376c47978271565f56deb45495afa69e59c16ab200000000000000000000000000000000000000000000000000000000000000010000000000000000000000000000000000000000000000000000000000000060000000000000000000000000000000000000000000000000000000000000000158"
 
-<<<<<<< HEAD
-func TestUnpackIndexedStringTyLogIntoMap(t *testing.T) { // TODO: TEST
+func TestUnpackIndexedStringTyLogIntoMap(t *testing.T) {
 	hash := crypto.SHA3Hash([]byte("testName"))
-=======
-func TestUnpackIndexedStringTyLogIntoMap(t *testing.T) {
-	hash := crypto.Keccak256Hash([]byte("testName"))
 	addr, err := common.HexToAddress("cb540000000000000000000000000000000000000000")
 	if err != nil {
 		t.Error(err)
 	}
->>>>>>> d1d989a0
 	mockLog := types.Log{
 		Address: addr,
 		Topics: []common.Hash{
@@ -163,15 +158,11 @@
 	if err != nil {
 		t.Fatal(err)
 	}
-<<<<<<< HEAD
 	hash := crypto.SHA3Hash(sliceBytes)
-=======
-	hash := crypto.Keccak256Hash(sliceBytes)
 	addr, err := common.HexToAddress("cb540000000000000000000000000000000000000000")
 	if err != nil {
 		t.Error(err)
 	}
->>>>>>> d1d989a0
 	mockLog := types.Log{
 		Address: addr,
 		Topics: []common.Hash{
@@ -227,10 +218,6 @@
 	}
 }
 
-<<<<<<< HEAD
-func TestUnpackIndexedArrayTyLogIntoMap(t *testing.T) { //TODO: TEST
-	arrBytes, err := rlp.EncodeToBytes([2]common.Address{common.HexToAddress("0x0"), common.HexToAddress("0x376c47978271565f56DEB45495afa69E59c16Ab2")})
-=======
 func TestUnpackIndexedArrayTyLogIntoMap(t *testing.T) {
 	addressEmpty, err := common.HexToAddress("cb540000000000000000000000000000000000000000")
 	if err != nil {
@@ -241,7 +228,6 @@
 		t.Error(err)
 	}
 	arrBytes, err := rlp.EncodeToBytes([2]common.Address{addressEmpty, addressNotEmpty})
->>>>>>> d1d989a0
 	if err != nil {
 		t.Fatal(err)
 	}
@@ -297,17 +283,12 @@
 	}
 }
 
-<<<<<<< HEAD
-func TestUnpackIndexedFuncTyLogIntoMap(t *testing.T) { //TODO: TEST
-	mockAddress := common.HexToAddress("0x376c47978271565f56DEB45495afa69E59c16Ab2")
-=======
 func TestUnpackIndexedFuncTyLogIntoMap(t *testing.T) {
 	t.Skip("Need to rebuild abi and bytecode") // MISHA
 	mockAddress, err := common.HexToAddress("cb63376c47978271565f56deb45495afa69e59c16ab2")
 	if err != nil {
 		t.Error(err)
 	}
->>>>>>> d1d989a0
 	addrBytes := mockAddress.Bytes()
 	hash := crypto.SHA3Hash([]byte("mockFunction(address,uint)"))
 	functionSelector := hash[:4]
@@ -371,15 +352,11 @@
 
 func TestUnpackIndexedBytesTyLogIntoMap(t *testing.T) { //TODO: TEST
 	byts := []byte{1, 2, 3, 4, 5}
-<<<<<<< HEAD
 	hash := crypto.SHA3Hash(byts)
-=======
-	hash := crypto.Keccak256Hash(byts)
 	addr, err := common.HexToAddress("cb540000000000000000000000000000000000000000")
 	if err != nil {
 		t.Error(err)
 	}
->>>>>>> d1d989a0
 	mockLog := types.Log{
 		Address: addr,
 		Topics: []common.Hash{
