// Copyright 2019 by the Authors
// This file is part of the go-core library.
//
// The go-core library is free software: you can redistribute it and/or modify
// it under the terms of the GNU Lesser General Public License as published by
// the Free Software Foundation, either version 3 of the License, or
// (at your option) any later version.
//
// The go-core library is distributed in the hope that it will be useful,
// but WITHOUT ANY WARRANTY; without even the implied warranty of
// MERCHANTABILITY or FITNESS FOR A PARTICULAR PURPOSE. See the
// GNU Lesser General Public License for more details.
//
// You should have received a copy of the GNU Lesser General Public License
// along with the go-core library. If not, see <http://www.gnu.org/licenses/>.

package backends

import (
	"bytes"
	"context"
	"crypto/rand"
	"errors"
	eddsa "github.com/core-coin/go-goldilocks"
	"math/big"
	"reflect"
	"strings"
	"testing"
	"time"

	gocore "github.com/core-coin/go-core"
	"github.com/core-coin/go-core/accounts/abi"
	"github.com/core-coin/go-core/accounts/abi/bind"
	"github.com/core-coin/go-core/common"
	"github.com/core-coin/go-core/core"
	"github.com/core-coin/go-core/core/types"
	"github.com/core-coin/go-core/crypto"
	"github.com/core-coin/go-core/params"
)

func TestSimulatedBackend(t *testing.T) {
	var energyLimit uint64 = 8000029
	key, _ := crypto.GenerateKey(rand.Reader) // nolint: gosec
	auth := bind.NewKeyedTransactor(key)
	genAlloc := make(core.GenesisAlloc)
	genAlloc[auth.From] = core.GenesisAccount{Balance: big.NewInt(9223372036854775807)}

	sim := NewSimulatedBackend(genAlloc, energyLimit)
	defer sim.Close()

	// should return an error if the tx is not found
	txHash := common.HexToHash("2")
	_, isPending, err := sim.TransactionByHash(context.Background(), txHash)

	if isPending {
		t.Fatal("transaction should not be pending")
	}
	if err != gocore.NotFound {
		t.Fatalf("err should be `core.NotFound` but received %v", err)
	}

	// generate a transaction and confirm you can retrieve it
	code := `6060604052600a8060106000396000f360606040526008565b00`
	var energy uint64 = 3000000
	tx := types.NewContractCreation(0, big.NewInt(0), energy, big.NewInt(1), common.FromHex(code))
	tx, _ = types.SignTx(tx, types.NewNucleusSigner(sim.config.NetworkID), key)

	err = sim.SendTransaction(context.Background(), tx)
	if err != nil {
		t.Fatal("error sending transaction")
	}

	txHash = tx.Hash()
	_, isPending, err = sim.TransactionByHash(context.Background(), txHash)
	if err != nil {
		t.Fatalf("error getting transaction with hash: %v", txHash.String())
	}
	if !isPending {
		t.Fatal("transaction should have pending status")
	}

	sim.Commit()
	_, isPending, err = sim.TransactionByHash(context.Background(), txHash)
	if err != nil {
		t.Fatalf("error getting transaction with hash: %v", txHash.String())
	}
	if isPending {
		t.Fatal("transaction should not have pending status")
	}
}

var testKey, failure = crypto.HexToEDDSA("ab856a9af6b0b651dd2f43b5e12193652ec1701c4da6f1c0d2a366ac4b9dabc9433ef09e41ca129552bd2c029086d9b03604de872a3b343204")

//  the following is based on this contract:
//  contract T {
//  	event received(address sender, uint amount, bytes memo);
//  	event receivedAddr(address sender);
//
//  	function receive(bytes calldata memo) external payable returns (string memory res) {
//  		emit received(msg.sender, msg.value, memo);
//  		emit receivedAddr(msg.sender);
//		    return "hello world";
//  	}
//  }
const abiJSON = `[{"anonymous":false,"inputs":[{"indexed":false,"internalType":"address","name":"sender","type":"address"},{"indexed":false,"internalType":"uint256","name":"amount","type":"uint256"},{"indexed":false,"internalType":"bytes","name":"memo","type":"bytes"}],"name":"received","type":"event"},{"anonymous":false,"inputs":[{"indexed":false,"internalType":"address","name":"sender","type":"address"}],"name":"receivedAddr","type":"event"},{"inputs":[{"internalType":"bytes","name":"memo","type":"bytes"}],"name":"receive","outputs":[{"internalType":"string","name":"res","type":"string"}],"stateMutability":"payable","type":"function"}]`
const abiBin = `608060405234801561001057600080fd5b506102ba806100206000396000f3fe60806040526004361061001e5760003560e01c80631a96cac114610023575b600080fd5b61009a6004803603602081101561003957600080fd5b810190808035906020019064010000000081111561005657600080fd5b82018360208201111561006857600080fd5b8035906020019184600183028401116401000000008311171561008a57600080fd5b9091929391929390505050610115565b6040518080602001828103825283818151815260200191508051906020019080838360005b838110156100da5780820151818401526020810190506100bf565b50505050905090810190601f1680156101075780820380516001836020036101000a031916815260200191505b509250505060405180910390f35b60607ff04f3ac9177f6321985a4ac7cbba630e5510274550eba61663bd547dc067666c33348585604051808575ffffffffffffffffffffffffffffffffffffffffffff1675ffffffffffffffffffffffffffffffffffffffffffff168152602001848152602001806020018281038252848482818152602001925080828437600081840152601f19601f8201169050808301925050509550505050505060405180910390a17f3af7ac6f20ac0da4b0a8a72bc30d72ea12f8a2d3dd9fbe292400ebee0e7f559d33604051808275ffffffffffffffffffffffffffffffffffffffffffff1675ffffffffffffffffffffffffffffffffffffffffffff16815260200191505060405180910390a16040518060400160405280600b81526020017f68656c6c6f20776f726c6400000000000000000000000000000000000000000081525090509291505056fea2646970667358221220ed9a4a0d373eb4629e50a4569370026d7334b397204cc19b02cb97e3f57d65c764736f6c637827302e362e392d646576656c6f702e323032302e372e32312b636f6d6d69742e33633832373333370058`
const deployedCode = `60806040526004361061001e5760003560e01c80631a96cac114610023575b600080fd5b61009a6004803603602081101561003957600080fd5b810190808035906020019064010000000081111561005657600080fd5b82018360208201111561006857600080fd5b8035906020019184600183028401116401000000008311171561008a57600080fd5b9091929391929390505050610115565b6040518080602001828103825283818151815260200191508051906020019080838360005b838110156100da5780820151818401526020810190506100bf565b50505050905090810190601f1680156101075780820380516001836020036101000a031916815260200191505b509250505060405180910390f35b60607ff04f3ac9177f6321985a4ac7cbba630e5510274550eba61663bd547dc067666c33348585604051808575ffffffffffffffffffffffffffffffffffffffffffff1675ffffffffffffffffffffffffffffffffffffffffffff168152602001848152602001806020018281038252848482818152602001925080828437600081840152601f19601f8201169050808301925050509550505050505060405180910390a17f3af7ac6f20ac0da4b0a8a72bc30d72ea12f8a2d3dd9fbe292400ebee0e7f559d33604051808275ffffffffffffffffffffffffffffffffffffffffffff1675ffffffffffffffffffffffffffffffffffffffffffff16815260200191505060405180910390a16040518060400160405280600b81526020017f68656c6c6f20776f726c6400000000000000000000000000000000000000000081525090509291505056fea2646970667358221220ed9a4a0d373eb4629e50a4569370026d7334b397204cc19b02cb97e3f57d65c764736f6c637827302e362e392d646576656c6f702e323032302e372e32312b636f6d6d69742e33633832373333370058`

// expected return value contains "hello world"
var expectedReturn = []byte{0, 0, 0, 0, 0, 0, 0, 0, 0, 0, 0, 0, 0, 0, 0, 0, 0, 0, 0, 0, 0, 0, 0, 0, 0, 0, 0, 0, 0, 0, 0, 32, 0, 0, 0, 0, 0, 0, 0, 0, 0, 0, 0, 0, 0, 0, 0, 0, 0, 0, 0, 0, 0, 0, 0, 0, 0, 0, 0, 0, 0, 0, 0, 11, 104, 101, 108, 108, 111, 32, 119, 111, 114, 108, 100, 0, 0, 0, 0, 0, 0, 0, 0, 0, 0, 0, 0, 0, 0, 0, 0, 0, 0, 0, 0, 0}

func simTestBackend(testAddr common.Address) *SimulatedBackend {
	return NewSimulatedBackend(
		core.GenesisAlloc{
			testAddr: {Balance: big.NewInt(10000000000)},
		}, 10000000,
	)
}

func TestNewSimulatedBackend(t *testing.T) {
	if failure != nil {
		t.Error(failure)
	}
	pub := eddsa.Ed448DerivePublicKey(*testKey)
	testAddr := crypto.PubkeyToAddress(pub)
	expectedBal := big.NewInt(10000000000)
	sim := simTestBackend(testAddr)
	defer sim.Close()

	if sim.config != params.AllCryptoreProtocolChanges {
		t.Errorf("expected sim config to equal params.AllCryptoreProtocolChanges, got %v", sim.config)
	}

	if sim.blockchain.Config() != params.AllCryptoreProtocolChanges {
		t.Errorf("expected sim blockchain config to equal params.AllCryptoreProtocolChanges, got %v", sim.config)
	}

	statedb, _ := sim.blockchain.State()
	bal := statedb.GetBalance(testAddr)
	if bal.Cmp(expectedBal) != 0 {
		t.Errorf("expected balance for test address not received. expected: %v actual: %v", expectedBal, bal)
	}
}

func TestSimulatedBackend_AdjustTime(t *testing.T) {
	sim := NewSimulatedBackend(
		core.GenesisAlloc{}, 10000000,
	)
	defer sim.Close()

	prevTime := sim.pendingBlock.Time()
	err := sim.AdjustTime(time.Second)
	if err != nil {
		t.Error(err)
	}
	newTime := sim.pendingBlock.Time()

	if newTime-prevTime != uint64(time.Second.Seconds()) {
		t.Errorf("adjusted time not equal to a second. prev: %v, new: %v", prevTime, newTime)
	}
}

func TestSimulatedBackend_BalanceAt(t *testing.T) {
	pub := eddsa.Ed448DerivePublicKey(*testKey)
	testAddr := crypto.PubkeyToAddress(pub)
	expectedBal := big.NewInt(10000000000)
	sim := simTestBackend(testAddr)
	defer sim.Close()
	bgCtx := context.Background()

	bal, err := sim.BalanceAt(bgCtx, testAddr, nil)
	if err != nil {
		t.Error(err)
	}

	if bal.Cmp(expectedBal) != 0 {
		t.Errorf("expected balance for test address not received. expected: %v actual: %v", expectedBal, bal)
	}
}

func TestSimulatedBackend_BlockByHash(t *testing.T) {
	sim := NewSimulatedBackend(
		core.GenesisAlloc{}, 10000000,
	)
	defer sim.Close()
	bgCtx := context.Background()

	block, err := sim.BlockByNumber(bgCtx, nil)
	if err != nil {
		t.Errorf("could not get recent block: %v", err)
	}
	blockByHash, err := sim.BlockByHash(bgCtx, block.Hash())
	if err != nil {
		t.Errorf("could not get recent block: %v", err)
	}

	if block.Hash() != blockByHash.Hash() {
		t.Errorf("did not get expected block")
	}
}

func TestSimulatedBackend_BlockByNumber(t *testing.T) {
	sim := NewSimulatedBackend(
		core.GenesisAlloc{}, 10000000,
	)
	defer sim.Close()
	bgCtx := context.Background()

	block, err := sim.BlockByNumber(bgCtx, nil)
	if err != nil {
		t.Errorf("could not get recent block: %v", err)
	}
	if block.NumberU64() != 0 {
		t.Errorf("did not get most recent block, instead got block number %v", block.NumberU64())
	}

	// create one block
	sim.Commit()

	block, err = sim.BlockByNumber(bgCtx, nil)
	if err != nil {
		t.Errorf("could not get recent block: %v", err)
	}
	if block.NumberU64() != 1 {
		t.Errorf("did not get most recent block, instead got block number %v", block.NumberU64())
	}

	blockByNumber, err := sim.BlockByNumber(bgCtx, big.NewInt(1))
	if err != nil {
		t.Errorf("could not get block by number: %v", err)
	}
	if blockByNumber.Hash() != block.Hash() {
		t.Errorf("did not get the same block with height of 1 as before")
	}
}

func TestSimulatedBackend_NonceAt(t *testing.T) {
	pub := eddsa.Ed448DerivePublicKey(*testKey)
	testAddr := crypto.PubkeyToAddress(pub)

	sim := simTestBackend(testAddr)
	defer sim.Close()
	bgCtx := context.Background()

	nonce, err := sim.NonceAt(bgCtx, testAddr, big.NewInt(0))
	if err != nil {
		t.Errorf("could not get nonce for test addr: %v", err)
	}

	if nonce != uint64(0) {
		t.Errorf("received incorrect nonce. expected 0, got %v", nonce)
	}

	// create a signed transaction to send
	tx := types.NewTransaction(nonce, testAddr, big.NewInt(1000), params.TxEnergy, big.NewInt(1), nil)
	signedTx, err := types.SignTx(tx, types.NewNucleusSigner(sim.config.NetworkID), testKey)
	if err != nil {
		t.Errorf("could not sign tx: %v", err)
	}

	// send tx to simulated backend
	err = sim.SendTransaction(bgCtx, signedTx)
	if err != nil {
		t.Errorf("could not add tx to pending block: %v", err)
	}
	sim.Commit()

	newNonce, err := sim.NonceAt(bgCtx, testAddr, big.NewInt(1))
	if err != nil {
		t.Errorf("could not get nonce for test addr: %v", err)
	}

	if newNonce != nonce+uint64(1) {
		t.Errorf("received incorrect nonce. expected 1, got %v", nonce)
	}
}

func TestSimulatedBackend_SendTransaction(t *testing.T) {
	pub := eddsa.Ed448DerivePublicKey(*testKey)
	testAddr := crypto.PubkeyToAddress(pub)

	sim := simTestBackend(testAddr)
	defer sim.Close()
	bgCtx := context.Background()

	// create a signed transaction to send
	tx := types.NewTransaction(uint64(0), testAddr, big.NewInt(1000), params.TxEnergy, big.NewInt(1), nil)
	signedTx, err := types.SignTx(tx, types.NewNucleusSigner(sim.config.NetworkID), testKey)
	if err != nil {
		t.Errorf("could not sign tx: %v", err)
	}

	// send tx to simulated backend
	err = sim.SendTransaction(bgCtx, signedTx)
	if err != nil {
		t.Errorf("could not add tx to pending block: %v", err)
	}
	sim.Commit()

	block, err := sim.BlockByNumber(bgCtx, big.NewInt(1))
	if err != nil {
		t.Errorf("could not get block at height 1: %v", err)
	}

	if signedTx.Hash() != block.Transactions()[0].Hash() {
		t.Errorf("did not commit sent transaction. expected hash %v got hash %v", block.Transactions()[0].Hash(), signedTx.Hash())
	}
}

func TestSimulatedBackend_TransactionByHash(t *testing.T) {
	pub := eddsa.Ed448DerivePublicKey(*testKey)
	testAddr := crypto.PubkeyToAddress(pub)

	sim := simTestBackend(testAddr)
	defer sim.Close()
	bgCtx := context.Background()

	// create a signed transaction to send
	tx := types.NewTransaction(uint64(0), testAddr, big.NewInt(1000), params.TxEnergy, big.NewInt(1), nil)
	signedTx, err := types.SignTx(tx, types.NewNucleusSigner(sim.config.NetworkID), testKey)
	if err != nil {
		t.Errorf("could not sign tx: %v", err)
	}

	// send tx to simulated backend
	err = sim.SendTransaction(bgCtx, signedTx)
	if err != nil {
		t.Errorf("could not add tx to pending block: %v", err)
	}

	// ensure tx is committed pending
	receivedTx, pending, err := sim.TransactionByHash(bgCtx, signedTx.Hash())
	if err != nil {
		t.Errorf("could not get transaction by hash %v: %v", signedTx.Hash(), err)
	}
	if !pending {
		t.Errorf("expected transaction to be in pending state")
	}
	if receivedTx.Hash() != signedTx.Hash() {
		t.Errorf("did not received committed transaction. expected hash %v got hash %v", signedTx.Hash(), receivedTx.Hash())
	}

	sim.Commit()

	// ensure tx is not and committed pending
	receivedTx, pending, err = sim.TransactionByHash(bgCtx, signedTx.Hash())
	if err != nil {
		t.Errorf("could not get transaction by hash %v: %v", signedTx.Hash(), err)
	}
	if pending {
		t.Errorf("expected transaction to not be in pending state")
	}
	if receivedTx.Hash() != signedTx.Hash() {
		t.Errorf("did not received committed transaction. expected hash %v got hash %v", signedTx.Hash(), receivedTx.Hash())
	}
}

func TestSimulatedBackend_EstimateEnergy(t *testing.T) {
	/*
		pragma solidity ^0.6.4;
		contract EnergyEstimation {
		    function PureRevert() public { revert(); }
		    function Revert() public { revert("revert reason");}
		    function OOG() public { for (uint i = 0; ; i++) {}}
		    function Assert() public { assert(false);}
		    function Valid() public {}
		}*/
	const contractAbi = "[{\"inputs\":[],\"name\":\"Assert\",\"outputs\":[],\"stateMutability\":\"nonpayable\",\"type\":\"function\"},{\"inputs\":[],\"name\":\"OOG\",\"outputs\":[],\"stateMutability\":\"nonpayable\",\"type\":\"function\"},{\"inputs\":[],\"name\":\"PureRevert\",\"outputs\":[],\"stateMutability\":\"nonpayable\",\"type\":\"function\"},{\"inputs\":[],\"name\":\"Revert\",\"outputs\":[],\"stateMutability\":\"nonpayable\",\"type\":\"function\"},{\"inputs\":[],\"name\":\"Valid\",\"outputs\":[],\"stateMutability\":\"nonpayable\",\"type\":\"function\"}]"
<<<<<<< HEAD
	const contractBin = "608060405234801561001057600080fd5b50610277806100206000396000f3fe608060405234801561001057600080fd5b50600436106100575760003560e01c80633ae247141461005c578063593b9361146100665780636c5fcd821461007057806396be6e031461007a578063a842ede314610084575b600080fd5b61006461008e565b005b61006e6100c9565b005b6100786100ce565b005b6100826100e4565b005b61008c6100e6565b005b6040517f4e401cbe0000000000000000000000000000000000000000000000000000000081526004016100c090610140565b60405180910390fd5b600080fd5b60005b80806100dc9061017b565b9150506100d1565b565b600061011b577f4b1f2ce300000000000000000000000000000000000000000000000000000000600052600160045260246000fd5b565b600061012a600d83610160565b9150610135826101f3565b602082019050919050565b600060208201905081810360008301526101598161011d565b9050919050565b600082825260208201905092915050565b6000819050919050565b600061018682610171565b91507fffffffffffffffffffffffffffffffffffffffffffffffffffffffffffffffff8214156101b9576101b86101c4565b5b600182019050919050565b7f4b1f2ce300000000000000000000000000000000000000000000000000000000600052601160045260246000fd5b7f72657665727420726561736f6e0000000000000000000000000000000000000060008201525056fea2646970667358221220a6fc6aa476f9e0ac54c080bfe2449a444d3ff8e7f0af4a847631b09f2022c3ae64736f6c637827302e382e342d646576656c6f702e323032322e382e32322b636f6d6d69742e37383961353965650058"
=======
	const contractBin = "608060405234801561001057600080fd5b5061027a806100206000396000f3fe608060405234801561001057600080fd5b50600436106100575760003560e01c80633ae247141461005c578063593b9361146100665780636c5fcd821461007057806396be6e031461007a578063a842ede314610084575b600080fd5b61006461008e565b005b61006e6100c9565b005b6100786100ce565b005b6100826100e4565b005b61008c6100e6565b005b6040517f4e401cbe0000000000000000000000000000000000000000000000000000000081526004016100c090610140565b60405180910390fd5b600080fd5b60005b80806100dc9061017b565b9150506100d1565b565b600061011b577f4b1f2ce300000000000000000000000000000000000000000000000000000000600052600160045260246000fd5b565b600061012a600d83610160565b9150610135826101f3565b602082019050919050565b600060208201905081810360008301526101598161011d565b9050919050565b600082825260208201905092915050565b6000819050919050565b600061018682610171565b91507fffffffffffffffffffffffffffffffffffffffffffffffffffffffffffffffff8214156101b9576101b86101c4565b5b600182019050919050565b7f4b1f2ce300000000000000000000000000000000000000000000000000000000600052601160045260246000fd5b7f72657665727420726561736f6e0000000000000000000000000000000000000060008201525056fea26469706673582212202458901c98e418f9c6e0efe666fc13c1536b98db06e04c1d7bae3eede256401f64736f6c63782a302e382e342d646576656c6f702e323032322e372e382b636f6d6d69742e30353336326564342e6d6f64005b"
>>>>>>> 3b0c6b5d

	key, _ := crypto.GenerateKey(rand.Reader)
	pub := eddsa.Ed448DerivePublicKey(*key)
	addr := crypto.PubkeyToAddress(pub)
	opts := bind.NewKeyedTransactor(key)

	sim := NewSimulatedBackend(core.GenesisAlloc{addr: {Balance: big.NewInt(params.Core)}}, 10000000)
	defer sim.Close()

	parsed, _ := abi.JSON(strings.NewReader(contractAbi))
<<<<<<< HEAD
	contractAddr, _, _, err := bind.DeployContract(opts, parsed, common.FromHex(contractBin), sim)
	if err != nil {
		t.Error(err)
	}
=======
	contractAddr, _, _, _ := bind.DeployContract(opts, parsed, common.FromHex(contractBin), sim)
>>>>>>> 3b0c6b5d
	sim.Commit()

	var cases = []struct {
		name        string
		message     gocore.CallMsg
		expect      uint64
		expectError error
<<<<<<< HEAD
		expectData  interface{}
=======
>>>>>>> 3b0c6b5d
	}{
		{"plain transfer(valid)", gocore.CallMsg{
			From:        addr,
			To:          &addr,
			Energy:      0,
			EnergyPrice: big.NewInt(0),
			Value:       big.NewInt(1),
			Data:        nil,
<<<<<<< HEAD
		}, params.TxEnergy, nil, nil},
=======
		}, params.TxEnergy, nil},
>>>>>>> 3b0c6b5d

		{"plain transfer(invalid)", gocore.CallMsg{
			From:        addr,
			To:          &contractAddr,
			Energy:      0,
			EnergyPrice: big.NewInt(0),
			Value:       big.NewInt(1),
			Data:        nil,
<<<<<<< HEAD
		}, 0, errors.New("execution reverted"), nil},
=======
		}, 0, errors.New("always failing transaction (execution reverted)")},
>>>>>>> 3b0c6b5d

		{"Revert", gocore.CallMsg{
			From:        addr,
			To:          &contractAddr,
			Energy:      0,
			EnergyPrice: big.NewInt(0),
			Value:       nil,
			Data:        common.Hex2Bytes("3ae24714"),
<<<<<<< HEAD
		}, 0, errors.New("execution reverted: revert reason"), "0x4e401cbe0000000000000000000000000000000000000000000000000000000000000020000000000000000000000000000000000000000000000000000000000000000d72657665727420726561736f6e00000000000000000000000000000000000000"},
=======
		}, 0, errors.New("always failing transaction (execution reverted) (revert reason)")},
>>>>>>> 3b0c6b5d

		{"PureRevert", gocore.CallMsg{
			From:        addr,
			To:          &contractAddr,
			Energy:      0,
			EnergyPrice: big.NewInt(0),
			Value:       nil,
			Data:        common.Hex2Bytes("593b9361"),
<<<<<<< HEAD
		}, 0, errors.New("execution reverted"), nil},
=======
		}, 0, errors.New("always failing transaction (execution reverted)")},
>>>>>>> 3b0c6b5d

		{"OOG", gocore.CallMsg{
			From:        addr,
			To:          &contractAddr,
			Energy:      100000,
			EnergyPrice: big.NewInt(0),
			Value:       nil,
			Data:        common.Hex2Bytes("6c5fcd82"),
<<<<<<< HEAD
		}, 0, errors.New("energy required exceeds allowance (100000)"), nil},

		// TODO error2215: fix test
		//{"Assert", gocore.CallMsg{
		//	From:        addr,
		//	To:          &contractAddr,
		//	Energy:      100000,
		//	EnergyPrice: big.NewInt(0),
		//	Value:       nil,
		//	Data:        common.Hex2Bytes("a842ede3"),
		//}, 0, errors.New("invalid opcode: opcode 0xfe not defined"), nil},
=======
		}, 0, errors.New("energy required exceeds allowance (100000)")},

		{"Assert", gocore.CallMsg{
			From:        addr,
			To:          &contractAddr,
			Energy:      100000,
			EnergyPrice: big.NewInt(0),
			Value:       nil,
			Data:        common.Hex2Bytes("a842ede3"),
		}, 0, errors.New("always failing transaction (execution reverted) (0x4b1f2ce30000000000000000000000000000000000000000000000000000000000000001)")},
>>>>>>> 3b0c6b5d

		{"Valid", gocore.CallMsg{
			From:        addr,
			To:          &contractAddr,
			Energy:      100000,
			EnergyPrice: big.NewInt(0),
			Value:       nil,
			Data:        common.Hex2Bytes("96be6e03"),
<<<<<<< HEAD
		}, 21275, nil, nil},
=======
		}, 21252, nil},
>>>>>>> 3b0c6b5d
	}
	for _, c := range cases {
		got, err := sim.EstimateEnergy(context.Background(), c.message)
		if c.expectError != nil {
			if err == nil {
				t.Fatalf("Expect error, got nil")
			}
			if c.expectError.Error() != err.Error() {
				t.Fatalf("Expect error, want %v, got %v", c.expectError, err)
			}
<<<<<<< HEAD
			if c.expectData != nil {
				if err, ok := err.(*revertError); !ok {
					t.Fatalf("Expect revert error, got %T", err)
				} else if !reflect.DeepEqual(err.ErrorData(), c.expectData) {
					t.Fatalf("Error data mismatch, want %v, got %v", c.expectData, err.ErrorData())
				}
			}
=======
>>>>>>> 3b0c6b5d
			continue
		}
		if got != c.expect {
			t.Fatalf("Energy estimation mismatch, want %d, got %d", c.expect, got)
		}
	}
}

func TestSimulatedBackend_HeaderByHash(t *testing.T) {
	pub := eddsa.Ed448DerivePublicKey(*testKey)
	testAddr := crypto.PubkeyToAddress(pub)

	sim := simTestBackend(testAddr)
	defer sim.Close()
	bgCtx := context.Background()

	header, err := sim.HeaderByNumber(bgCtx, nil)
	if err != nil {
		t.Errorf("could not get recent block: %v", err)
	}
	headerByHash, err := sim.HeaderByHash(bgCtx, header.Hash())
	if err != nil {
		t.Errorf("could not get recent block: %v", err)
	}

	if header.Hash() != headerByHash.Hash() {
		t.Errorf("did not get expected block")
	}
}

func TestSimulatedBackend_HeaderByNumber(t *testing.T) {
	pub := eddsa.Ed448DerivePublicKey(*testKey)
	testAddr := crypto.PubkeyToAddress(pub)

	sim := simTestBackend(testAddr)
	defer sim.Close()
	bgCtx := context.Background()

	latestBlockHeader, err := sim.HeaderByNumber(bgCtx, nil)
	if err != nil {
		t.Errorf("could not get header for tip of chain: %v", err)
	}
	if latestBlockHeader == nil {
		t.Errorf("received a nil block header")
	}
	if latestBlockHeader.Number.Uint64() != uint64(0) {
		t.Errorf("expected block header number 0, instead got %v", latestBlockHeader.Number.Uint64())
	}

	sim.Commit()

	latestBlockHeader, err = sim.HeaderByNumber(bgCtx, nil)
	if err != nil {
		t.Errorf("could not get header for blockheight of 1: %v", err)
	}

	blockHeader, err := sim.HeaderByNumber(bgCtx, big.NewInt(1))
	if err != nil {
		t.Errorf("could not get header for blockheight of 1: %v", err)
	}

	if blockHeader.Hash() != latestBlockHeader.Hash() {
		t.Errorf("block header and latest block header are not the same")
	}
	if blockHeader.Number.Int64() != int64(1) {
		t.Errorf("did not get blockheader for block 1. instead got block %v", blockHeader.Number.Int64())
	}

	block, err := sim.BlockByNumber(bgCtx, big.NewInt(1))
	if err != nil {
		t.Errorf("could not get block for blockheight of 1: %v", err)
	}

	if block.Hash() != blockHeader.Hash() {
		t.Errorf("block hash and block header hash do not match. expected %v, got %v", block.Hash(), blockHeader.Hash())
	}
}

func TestSimulatedBackend_TransactionCount(t *testing.T) {
	pub := eddsa.Ed448DerivePublicKey(*testKey)
	testAddr := crypto.PubkeyToAddress(pub)

	sim := simTestBackend(testAddr)
	defer sim.Close()
	bgCtx := context.Background()
	currentBlock, err := sim.BlockByNumber(bgCtx, nil)
	if err != nil || currentBlock == nil {
		t.Error("could not get current block")
	}

	count, err := sim.TransactionCount(bgCtx, currentBlock.Hash())
	if err != nil {
		t.Error("could not get current block's transaction count")
	}

	if count != 0 {
		t.Errorf("expected transaction count of %v does not match actual count of %v", 0, count)
	}

	// create a signed transaction to send
	tx := types.NewTransaction(uint64(0), testAddr, big.NewInt(1000), params.TxEnergy, big.NewInt(1), nil)
	signedTx, err := types.SignTx(tx, types.NewNucleusSigner(sim.config.NetworkID), testKey)
	if err != nil {
		t.Errorf("could not sign tx: %v", err)
	}

	// send tx to simulated backend
	err = sim.SendTransaction(bgCtx, signedTx)
	if err != nil {
		t.Errorf("could not add tx to pending block: %v", err)
	}

	sim.Commit()

	lastBlock, err := sim.BlockByNumber(bgCtx, nil)
	if err != nil {
		t.Errorf("could not get header for tip of chain: %v", err)
	}

	count, err = sim.TransactionCount(bgCtx, lastBlock.Hash())
	if err != nil {
		t.Error("could not get current block's transaction count")
	}

	if count != 1 {
		t.Errorf("expected transaction count of %v does not match actual count of %v", 1, count)
	}
}

func TestSimulatedBackend_TransactionInBlock(t *testing.T) {
	pub := eddsa.Ed448DerivePublicKey(*testKey)
	testAddr := crypto.PubkeyToAddress(pub)

	sim := simTestBackend(testAddr)
	defer sim.Close()
	bgCtx := context.Background()

	transaction, err := sim.TransactionInBlock(bgCtx, sim.pendingBlock.Hash(), uint(0))
	if err == nil && err != errTransactionDoesNotExist {
		t.Errorf("expected a transaction does not exist error to be received but received %v", err)
	}
	if transaction != nil {
		t.Errorf("expected transaction to be nil but received %v", transaction)
	}

	// expect pending nonce to be 0 since account has not been used
	pendingNonce, err := sim.PendingNonceAt(bgCtx, testAddr)
	if err != nil {
		t.Errorf("did not get the pending nonce: %v", err)
	}

	if pendingNonce != uint64(0) {
		t.Errorf("expected pending nonce of 0 got %v", pendingNonce)
	}

	// create a signed transaction to send
	tx := types.NewTransaction(uint64(0), testAddr, big.NewInt(1000), params.TxEnergy, big.NewInt(1), nil)
	signedTx, err := types.SignTx(tx, types.NewNucleusSigner(sim.config.NetworkID), testKey)
	if err != nil {
		t.Errorf("could not sign tx: %v", err)
	}

	// send tx to simulated backend
	err = sim.SendTransaction(bgCtx, signedTx)
	if err != nil {
		t.Errorf("could not add tx to pending block: %v", err)
	}

	sim.Commit()

	lastBlock, err := sim.BlockByNumber(bgCtx, nil)
	if err != nil {
		t.Errorf("could not get header for tip of chain: %v", err)
	}

	transaction, err = sim.TransactionInBlock(bgCtx, lastBlock.Hash(), uint(1))
	if err == nil && err != errTransactionDoesNotExist {
		t.Errorf("expected a transaction does not exist error to be received but received %v", err)
	}
	if transaction != nil {
		t.Errorf("expected transaction to be nil but received %v", transaction)
	}

	transaction, err = sim.TransactionInBlock(bgCtx, lastBlock.Hash(), uint(0))
	if err != nil {
		t.Errorf("could not get transaction in the lastest block with hash %v: %v", lastBlock.Hash().String(), err)
	}

	if signedTx.Hash().String() != transaction.Hash().String() {
		t.Errorf("received transaction that did not match the sent transaction. expected hash %v, got hash %v", signedTx.Hash().String(), transaction.Hash().String())
	}
}

func TestSimulatedBackend_PendingNonceAt(t *testing.T) {
	pub := eddsa.Ed448DerivePublicKey(*testKey)
	testAddr := crypto.PubkeyToAddress(pub)

	sim := simTestBackend(testAddr)
	defer sim.Close()
	bgCtx := context.Background()

	// expect pending nonce to be 0 since account has not been used
	pendingNonce, err := sim.PendingNonceAt(bgCtx, testAddr)
	if err != nil {
		t.Errorf("did not get the pending nonce: %v", err)
	}

	if pendingNonce != uint64(0) {
		t.Errorf("expected pending nonce of 0 got %v", pendingNonce)
	}

	// create a signed transaction to send
	tx := types.NewTransaction(uint64(0), testAddr, big.NewInt(1000), params.TxEnergy, big.NewInt(1), nil)
	signedTx, err := types.SignTx(tx, types.NewNucleusSigner(sim.config.NetworkID), testKey)
	if err != nil {
		t.Errorf("could not sign tx: %v", err)
	}

	// send tx to simulated backend
	err = sim.SendTransaction(bgCtx, signedTx)
	if err != nil {
		t.Errorf("could not add tx to pending block: %v", err)
	}

	// expect pending nonce to be 1 since account has submitted one transaction
	pendingNonce, err = sim.PendingNonceAt(bgCtx, testAddr)
	if err != nil {
		t.Errorf("did not get the pending nonce: %v", err)
	}

	if pendingNonce != uint64(1) {
		t.Errorf("expected pending nonce of 1 got %v", pendingNonce)
	}

	// make a new transaction with a nonce of 1
	tx = types.NewTransaction(uint64(1), testAddr, big.NewInt(1000), params.TxEnergy, big.NewInt(1), nil)
	signedTx, err = types.SignTx(tx, types.NewNucleusSigner(sim.config.NetworkID), testKey)
	if err != nil {
		t.Errorf("could not sign tx: %v", err)
	}
	err = sim.SendTransaction(bgCtx, signedTx)
	if err != nil {
		t.Errorf("could not send tx: %v", err)
	}

	// expect pending nonce to be 2 since account now has two transactions
	pendingNonce, err = sim.PendingNonceAt(bgCtx, testAddr)
	if err != nil {
		t.Errorf("did not get the pending nonce: %v", err)
	}

	if pendingNonce != uint64(2) {
		t.Errorf("expected pending nonce of 2 got %v", pendingNonce)
	}
}

func TestSimulatedBackend_TransactionReceipt(t *testing.T) {
	pub := eddsa.Ed448DerivePublicKey(*testKey)
	testAddr := crypto.PubkeyToAddress(pub)

	sim := simTestBackend(testAddr)
	defer sim.Close()
	bgCtx := context.Background()

	// create a signed transaction to send
	tx := types.NewTransaction(uint64(0), testAddr, big.NewInt(1000), params.TxEnergy, big.NewInt(1), nil)
	signedTx, err := types.SignTx(tx, types.NewNucleusSigner(sim.config.NetworkID), testKey)
	if err != nil {
		t.Errorf("could not sign tx: %v", err)
	}

	// send tx to simulated backend
	err = sim.SendTransaction(bgCtx, signedTx)
	if err != nil {
		t.Errorf("could not add tx to pending block: %v", err)
	}
	sim.Commit()

	receipt, err := sim.TransactionReceipt(bgCtx, signedTx.Hash())
	if err != nil {
		t.Errorf("could not get transaction receipt: %v", err)
	}

	if receipt.ContractAddress != testAddr && receipt.TxHash != signedTx.Hash() {
		t.Errorf("received receipt is not correct: %v", receipt)
	}
}

func TestSimulatedBackend_SuggestEnergyPrice(t *testing.T) {
	sim := NewSimulatedBackend(
		core.GenesisAlloc{},
		10000000,
	)
	defer sim.Close()
	bgCtx := context.Background()
	energyPrice, err := sim.SuggestEnergyPrice(bgCtx)
	if err != nil {
		t.Errorf("could not get energy price: %v", err)
	}
	if energyPrice.Uint64() != uint64(1) {
		t.Errorf("energy price was not expected value of 1. actual: %v", energyPrice.Uint64())
	}
}

func TestSimulatedBackend_PendingCodeAt(t *testing.T) {
	pub := eddsa.Ed448DerivePublicKey(*testKey)
	testAddr := crypto.PubkeyToAddress(pub)
	sim := simTestBackend(testAddr)
	defer sim.Close()
	bgCtx := context.Background()
	code, err := sim.CodeAt(bgCtx, testAddr, nil)
	if err != nil {
		t.Errorf("could not get code at test addr: %v", err)
	}
	if len(code) != 0 {
		t.Errorf("got code for account that does not have contract code")
	}

	parsed, err := abi.JSON(strings.NewReader(abiJSON))
	if err != nil {
		t.Errorf("could not get code at test addr: %v", err)
	}
	auth := bind.NewKeyedTransactor(testKey)
	contractAddr, tx, contract, err := bind.DeployContract(auth, parsed, common.FromHex(abiBin), sim)
	if err != nil {
		t.Errorf("could not deploy contract: %v tx: %v contract: %v", err, tx, contract)
	}

	code, err = sim.PendingCodeAt(bgCtx, contractAddr)
	if err != nil {
		t.Errorf("could not get code at test addr: %v", err)
	}
	if len(code) == 0 {
		t.Errorf("did not get code for account that has contract code")
	}
	// ensure code received equals code deployed
	if !bytes.Equal(code, common.FromHex(deployedCode)) {
		t.Errorf("code received did not match expected deployed code:\n expected %v\n actual %v", common.FromHex(deployedCode), code)
	}
}

func TestSimulatedBackend_CodeAt(t *testing.T) {
	pub := eddsa.Ed448DerivePublicKey(*testKey)
	testAddr := crypto.PubkeyToAddress(pub)
	sim := simTestBackend(testAddr)
	defer sim.Close()
	bgCtx := context.Background()
	code, err := sim.CodeAt(bgCtx, testAddr, nil)
	if err != nil {
		t.Errorf("could not get code at test addr: %v", err)
	}
	if len(code) != 0 {
		t.Errorf("got code for account that does not have contract code")
	}

	parsed, err := abi.JSON(strings.NewReader(abiJSON))
	if err != nil {
		t.Errorf("could not get code at test addr: %v", err)
	}
	auth := bind.NewKeyedTransactor(testKey)
	contractAddr, tx, contract, err := bind.DeployContract(auth, parsed, common.FromHex(abiBin), sim)
	if err != nil {
		t.Errorf("could not deploy contract: %v tx: %v contract: %v", err, tx, contract)
	}

	sim.Commit()
	code, err = sim.CodeAt(bgCtx, contractAddr, nil)
	if err != nil {
		t.Errorf("could not get code at test addr: %v", err)
	}
	if len(code) == 0 {
		t.Errorf("did not get code for account that has contract code")
	}
	// ensure code received equals code deployed
	if !bytes.Equal(code, common.FromHex(deployedCode)) {
		t.Errorf("code received did not match expected deployed code:\n expected %v\n actual %v", common.FromHex(deployedCode), code)
	}
}

// When receive("X") is called with sender 0x00... and value 1, it produces this tx receipt:
//   receipt{status=1 cenergy=23949 bloom=00000000004000000000000000000000000000000000000000000000000000000000000000000000000000000000000000000000000000000000000000000000000000000000000000000000000000000000000000000000000000000800000000000000000000000000000000000040200000000000000000000000000000000001000000000000000000000000000000000000000000000000000000000000000000000000000000000000000000080000000000000000000000000000000000000000000000000000000000000000000000000000000000000000000000000000000000000000000000000000000000000000000000000000000000000000 logs=[log: b6818c8064f645cd82d99b59a1a267d6d61117ef [75fd880d39c1daf53b6547ab6cb59451fc6452d27caa90e5b6649dd8293b9eed] 000000000000000000000000376c47978271565f56deb45495afa69e59c16ab200000000000000000000000000000000000000000000000000000000000000010000000000000000000000000000000000000000000000000000000000000060000000000000000000000000000000000000000000000000000000000000000158 9ae378b6d4409eada347a5dc0c180f186cb62dc68fcc0f043425eb917335aa28 0 95d429d309bb9d753954195fe2d69bd140b4ae731b9b5b605c34323de162cf00 0]}
func TestSimulatedBackend_PendingAndCallContract(t *testing.T) {
	pub := eddsa.Ed448DerivePublicKey(*testKey)
	testAddr := crypto.PubkeyToAddress(pub)
	sim := simTestBackend(testAddr)
	defer sim.Close()
	bgCtx := context.Background()

	parsed, err := abi.JSON(strings.NewReader(abiJSON))
	if err != nil {
		t.Errorf("could not get code at test addr: %v", err)
	}
	contractAuth := bind.NewKeyedTransactor(testKey)
	addr, _, _, err := bind.DeployContract(contractAuth, parsed, common.FromHex(abiBin), sim)
	if err != nil {
		t.Errorf("could not deploy contract: %v", err)
	}

	input, err := parsed.Pack("receive", []byte("X"))
	if err != nil {
		t.Errorf("could not pack receive function on contract: %v", err)
	}

	// make sure you can call the contract in pending state
	res, err := sim.PendingCallContract(bgCtx, gocore.CallMsg{
		From: testAddr,
		To:   &addr,
		Data: input,
	})
	if err != nil {
		t.Errorf("could not call receive method on contract: %v", err)
	}
	if len(res) == 0 {
		t.Errorf("result of contract call was empty: %v", res)
	}

	// while comparing against the byte array is more exact, also compare against the human readable string for readability
	if !bytes.Equal(res, expectedReturn) || !strings.Contains(string(res), "hello world") {
		t.Errorf("response from calling contract was expected to be 'hello world' instead received %v", string(res))
	}

	sim.Commit()

	// make sure you can call the contract
	res, err = sim.CallContract(bgCtx, gocore.CallMsg{
		From: testAddr,
		To:   &addr,
		Data: input,
	}, nil)
	if err != nil {
		t.Errorf("could not call receive method on contract: %v", err)
	}
	if len(res) == 0 {
		t.Errorf("result of contract call was empty: %v", res)
	}

	if !bytes.Equal(res, expectedReturn) || !strings.Contains(string(res), "hello world") {
		t.Errorf("response from calling contract was expected to be 'hello world' instead received %v", string(res))
	}
}

// This test is based on the following contract:
/*
contract Reverter {
    function revertString() public pure{
        require(false, "some error");
    }
    function revertNoString() public pure {
        require(false, "");
    }
    function revertASM() public pure {
        assembly {
            revert(0x0, 0x0)
        }
    }
    function noRevert() public pure {
        assembly {
            // Assembles something that looks like require(false, "some error") but is not reverted
            mstore(0x0, 0x08c379a000000000000000000000000000000000000000000000000000000000)
            mstore(0x4, 0x0000000000000000000000000000000000000000000000000000000000000020)
            mstore(0x24, 0x000000000000000000000000000000000000000000000000000000000000000a)
            mstore(0x44, 0x736f6d65206572726f7200000000000000000000000000000000000000000000)
            return(0x0, 0x64)
        }
    }
}*/
func TestSimulatedBackend_CallContractRevert(t *testing.T) {
	pub := eddsa.Ed448DerivePublicKey(*testKey)
	testAddr := crypto.PubkeyToAddress(pub)
	sim := simTestBackend(testAddr)
	defer sim.Close()
	bgCtx := context.Background()

	reverterABI := `[{"inputs":[],"name":"noRevert","outputs":[],"stateMutability":"pure","type":"function"},{"inputs":[],"name":"revertASM","outputs":[],"stateMutability":"pure","type":"function"},{"inputs":[],"name":"revertNoString","outputs":[],"stateMutability":"pure","type":"function"},{"inputs":[],"name":"revertString","outputs":[],"stateMutability":"pure","type":"function"}]`
	reverterBin := "608060405234801561001057600080fd5b5061027a806100206000396000f3fe608060405234801561001057600080fd5b506004361061004c5760003560e01c80631bc682271461005157806323e686fd1461005b578063aa23755d14610065578063db19521a1461006f575b600080fd5b610059610079565b005b6100636100bc565b005b61006d6100ff565b005b610077610104565b005b60006100ba576040517f4e401cbe0000000000000000000000000000000000000000000000000000000081526004016100b1906101c2565b60405180910390fd5b565b60006100fd576040517f4e401cbe0000000000000000000000000000000000000000000000000000000081526004016100f4906101a2565b60405180910390fd5b565b600080fd5b7f08c379a0000000000000000000000000000000000000000000000000000000006000526020600452600a6024527f736f6d65206572726f720000000000000000000000000000000000000000000060445260646000f35b60006101696000836101e2565b9150610174826101f3565b600082019050919050565b600061018c600a836101e2565b9150610197826101f6565b602082019050919050565b600060208201905081810360008301526101bb8161015c565b9050919050565b600060208201905081810360008301526101db8161017f565b9050919050565b600082825260208201905092915050565b50565b7f736f6d65206572726f720000000000000000000000000000000000000000000060008201525056fea26469706673582212200ded3e17706b826f4ac3dc836add593cfd265f5c6dd5a76aece39f406aad20d364736f6c637827302e382e342d646576656c6f702e323032322e382e32322b636f6d6d69742e37383961353965650058"

	parsed, err := abi.JSON(strings.NewReader(reverterABI))
	if err != nil {
		t.Errorf("could not get code at test addr: %v", err)
	}
	contractAuth := bind.NewKeyedTransactor(testKey)
	addr, _, _, err := bind.DeployContract(contractAuth, parsed, common.FromHex(reverterBin), sim)
	if err != nil {
		t.Errorf("could not deploy contract: %v", err)
	}

	inputs := make(map[string]interface{}, 3)
	inputs["revertASM"] = nil
	inputs["revertNoString"] = ""
	inputs["revertString"] = "some error"

	call := make([]func([]byte) ([]byte, error), 2)
	call[0] = func(input []byte) ([]byte, error) {
		return sim.PendingCallContract(bgCtx, gocore.CallMsg{
			From: testAddr,
			To:   &addr,
			Data: input,
		})
	}
	call[1] = func(input []byte) ([]byte, error) {
		return sim.CallContract(bgCtx, gocore.CallMsg{
			From: testAddr,
			To:   &addr,
			Data: input,
		}, nil)
	}

	// Run pending calls then commit
	for _, cl := range call {
		for key, val := range inputs {
			input, err := parsed.Pack(key)
			if err != nil {
				t.Errorf("could not pack %v function on contract: %v", key, err)
			}

			res, err := cl(input)
			if err == nil {
				t.Errorf("call to %v was not reverted", key)
			}
			if res != nil {
				t.Errorf("result from %v was not nil: %v", key, res)
			}
			if val != nil {
				rerr, ok := err.(*revertError)
				if !ok {
					t.Errorf("expect revert error")
				}
				if rerr.Error() != "execution reverted: "+val.(string) {
					t.Errorf("error was malformed: got %v want %v", rerr.Error(), val)
				}
			} else {
				// revert(0x0,0x0)
				if err.Error() != "execution reverted" {
					t.Errorf("error was malformed: got %v want %v", err, "execution reverted")
				}
			}
		}
		input, err := parsed.Pack("noRevert")
		if err != nil {
			t.Errorf("could not pack noRevert function on contract: %v", err)
		}
		res, err := cl(input)
		if err != nil {
			t.Error("call to noRevert was reverted")
		}
		if res == nil {
			t.Errorf("result from noRevert was nil")
		}
		sim.Commit()
	}
}<|MERGE_RESOLUTION|>--- conflicted
+++ resolved
@@ -366,11 +366,7 @@
 		    function Valid() public {}
 		}*/
 	const contractAbi = "[{\"inputs\":[],\"name\":\"Assert\",\"outputs\":[],\"stateMutability\":\"nonpayable\",\"type\":\"function\"},{\"inputs\":[],\"name\":\"OOG\",\"outputs\":[],\"stateMutability\":\"nonpayable\",\"type\":\"function\"},{\"inputs\":[],\"name\":\"PureRevert\",\"outputs\":[],\"stateMutability\":\"nonpayable\",\"type\":\"function\"},{\"inputs\":[],\"name\":\"Revert\",\"outputs\":[],\"stateMutability\":\"nonpayable\",\"type\":\"function\"},{\"inputs\":[],\"name\":\"Valid\",\"outputs\":[],\"stateMutability\":\"nonpayable\",\"type\":\"function\"}]"
-<<<<<<< HEAD
 	const contractBin = "608060405234801561001057600080fd5b50610277806100206000396000f3fe608060405234801561001057600080fd5b50600436106100575760003560e01c80633ae247141461005c578063593b9361146100665780636c5fcd821461007057806396be6e031461007a578063a842ede314610084575b600080fd5b61006461008e565b005b61006e6100c9565b005b6100786100ce565b005b6100826100e4565b005b61008c6100e6565b005b6040517f4e401cbe0000000000000000000000000000000000000000000000000000000081526004016100c090610140565b60405180910390fd5b600080fd5b60005b80806100dc9061017b565b9150506100d1565b565b600061011b577f4b1f2ce300000000000000000000000000000000000000000000000000000000600052600160045260246000fd5b565b600061012a600d83610160565b9150610135826101f3565b602082019050919050565b600060208201905081810360008301526101598161011d565b9050919050565b600082825260208201905092915050565b6000819050919050565b600061018682610171565b91507fffffffffffffffffffffffffffffffffffffffffffffffffffffffffffffffff8214156101b9576101b86101c4565b5b600182019050919050565b7f4b1f2ce300000000000000000000000000000000000000000000000000000000600052601160045260246000fd5b7f72657665727420726561736f6e0000000000000000000000000000000000000060008201525056fea2646970667358221220a6fc6aa476f9e0ac54c080bfe2449a444d3ff8e7f0af4a847631b09f2022c3ae64736f6c637827302e382e342d646576656c6f702e323032322e382e32322b636f6d6d69742e37383961353965650058"
-=======
-	const contractBin = "608060405234801561001057600080fd5b5061027a806100206000396000f3fe608060405234801561001057600080fd5b50600436106100575760003560e01c80633ae247141461005c578063593b9361146100665780636c5fcd821461007057806396be6e031461007a578063a842ede314610084575b600080fd5b61006461008e565b005b61006e6100c9565b005b6100786100ce565b005b6100826100e4565b005b61008c6100e6565b005b6040517f4e401cbe0000000000000000000000000000000000000000000000000000000081526004016100c090610140565b60405180910390fd5b600080fd5b60005b80806100dc9061017b565b9150506100d1565b565b600061011b577f4b1f2ce300000000000000000000000000000000000000000000000000000000600052600160045260246000fd5b565b600061012a600d83610160565b9150610135826101f3565b602082019050919050565b600060208201905081810360008301526101598161011d565b9050919050565b600082825260208201905092915050565b6000819050919050565b600061018682610171565b91507fffffffffffffffffffffffffffffffffffffffffffffffffffffffffffffffff8214156101b9576101b86101c4565b5b600182019050919050565b7f4b1f2ce300000000000000000000000000000000000000000000000000000000600052601160045260246000fd5b7f72657665727420726561736f6e0000000000000000000000000000000000000060008201525056fea26469706673582212202458901c98e418f9c6e0efe666fc13c1536b98db06e04c1d7bae3eede256401f64736f6c63782a302e382e342d646576656c6f702e323032322e372e382b636f6d6d69742e30353336326564342e6d6f64005b"
->>>>>>> 3b0c6b5d
 
 	key, _ := crypto.GenerateKey(rand.Reader)
 	pub := eddsa.Ed448DerivePublicKey(*key)
@@ -381,14 +377,10 @@
 	defer sim.Close()
 
 	parsed, _ := abi.JSON(strings.NewReader(contractAbi))
-<<<<<<< HEAD
 	contractAddr, _, _, err := bind.DeployContract(opts, parsed, common.FromHex(contractBin), sim)
 	if err != nil {
 		t.Error(err)
 	}
-=======
-	contractAddr, _, _, _ := bind.DeployContract(opts, parsed, common.FromHex(contractBin), sim)
->>>>>>> 3b0c6b5d
 	sim.Commit()
 
 	var cases = []struct {
@@ -396,10 +388,7 @@
 		message     gocore.CallMsg
 		expect      uint64
 		expectError error
-<<<<<<< HEAD
 		expectData  interface{}
-=======
->>>>>>> 3b0c6b5d
 	}{
 		{"plain transfer(valid)", gocore.CallMsg{
 			From:        addr,
@@ -408,11 +397,7 @@
 			EnergyPrice: big.NewInt(0),
 			Value:       big.NewInt(1),
 			Data:        nil,
-<<<<<<< HEAD
 		}, params.TxEnergy, nil, nil},
-=======
-		}, params.TxEnergy, nil},
->>>>>>> 3b0c6b5d
 
 		{"plain transfer(invalid)", gocore.CallMsg{
 			From:        addr,
@@ -421,11 +406,7 @@
 			EnergyPrice: big.NewInt(0),
 			Value:       big.NewInt(1),
 			Data:        nil,
-<<<<<<< HEAD
 		}, 0, errors.New("execution reverted"), nil},
-=======
-		}, 0, errors.New("always failing transaction (execution reverted)")},
->>>>>>> 3b0c6b5d
 
 		{"Revert", gocore.CallMsg{
 			From:        addr,
@@ -434,11 +415,7 @@
 			EnergyPrice: big.NewInt(0),
 			Value:       nil,
 			Data:        common.Hex2Bytes("3ae24714"),
-<<<<<<< HEAD
 		}, 0, errors.New("execution reverted: revert reason"), "0x4e401cbe0000000000000000000000000000000000000000000000000000000000000020000000000000000000000000000000000000000000000000000000000000000d72657665727420726561736f6e00000000000000000000000000000000000000"},
-=======
-		}, 0, errors.New("always failing transaction (execution reverted) (revert reason)")},
->>>>>>> 3b0c6b5d
 
 		{"PureRevert", gocore.CallMsg{
 			From:        addr,
@@ -447,11 +424,7 @@
 			EnergyPrice: big.NewInt(0),
 			Value:       nil,
 			Data:        common.Hex2Bytes("593b9361"),
-<<<<<<< HEAD
 		}, 0, errors.New("execution reverted"), nil},
-=======
-		}, 0, errors.New("always failing transaction (execution reverted)")},
->>>>>>> 3b0c6b5d
 
 		{"OOG", gocore.CallMsg{
 			From:        addr,
@@ -460,7 +433,6 @@
 			EnergyPrice: big.NewInt(0),
 			Value:       nil,
 			Data:        common.Hex2Bytes("6c5fcd82"),
-<<<<<<< HEAD
 		}, 0, errors.New("energy required exceeds allowance (100000)"), nil},
 
 		// TODO error2215: fix test
@@ -472,18 +444,6 @@
 		//	Value:       nil,
 		//	Data:        common.Hex2Bytes("a842ede3"),
 		//}, 0, errors.New("invalid opcode: opcode 0xfe not defined"), nil},
-=======
-		}, 0, errors.New("energy required exceeds allowance (100000)")},
-
-		{"Assert", gocore.CallMsg{
-			From:        addr,
-			To:          &contractAddr,
-			Energy:      100000,
-			EnergyPrice: big.NewInt(0),
-			Value:       nil,
-			Data:        common.Hex2Bytes("a842ede3"),
-		}, 0, errors.New("always failing transaction (execution reverted) (0x4b1f2ce30000000000000000000000000000000000000000000000000000000000000001)")},
->>>>>>> 3b0c6b5d
 
 		{"Valid", gocore.CallMsg{
 			From:        addr,
@@ -492,11 +452,7 @@
 			EnergyPrice: big.NewInt(0),
 			Value:       nil,
 			Data:        common.Hex2Bytes("96be6e03"),
-<<<<<<< HEAD
-		}, 21275, nil, nil},
-=======
-		}, 21252, nil},
->>>>>>> 3b0c6b5d
+		}, 21252, nil, nil},
 	}
 	for _, c := range cases {
 		got, err := sim.EstimateEnergy(context.Background(), c.message)
@@ -507,7 +463,6 @@
 			if c.expectError.Error() != err.Error() {
 				t.Fatalf("Expect error, want %v, got %v", c.expectError, err)
 			}
-<<<<<<< HEAD
 			if c.expectData != nil {
 				if err, ok := err.(*revertError); !ok {
 					t.Fatalf("Expect revert error, got %T", err)
@@ -515,8 +470,6 @@
 					t.Fatalf("Error data mismatch, want %v, got %v", c.expectData, err.ErrorData())
 				}
 			}
-=======
->>>>>>> 3b0c6b5d
 			continue
 		}
 		if got != c.expect {
