// Copyright 2016 The go-core Authors
// This file is part of the go-core library.
//
// The go-core library is free software: you can redistribute it and/or modify
// it under the terms of the GNU Lesser General Public License as published by
// the Free Software Foundation, either version 3 of the License, or
// (at your option) any later version.
//
// The go-core library is distributed in the hope that it will be useful,
// but WITHOUT ANY WARRANTY; without even the implied warranty of
// MERCHANTABILITY or FITNESS FOR A PARTICULAR PURPOSE. See the
// GNU Lesser General Public License for more details.
//
// You should have received a copy of the GNU Lesser General Public License
// along with the go-core library. If not, see <http://www.gnu.org/licenses/>.

package keystore

import (
	"crypto/aes"
	"crypto/cipher"
	"encoding/hex"
	"encoding/json"
	"errors"
	"fmt"
	"github.com/core-coin/go-core/accounts"
	"github.com/core-coin/go-core/crypto"
	"github.com/pborman/uuid"
	"golang.org/x/crypto/pbkdf2"
	"golang.org/x/crypto/sha3"
)

// creates a Key and stores that in the given KeyStore by decrypting a presale key JSON
func importPreSaleKey(keyStore keyStore, keyJSON []byte, password string) (accounts.Account, *Key, error) {
	key, err := decryptPreSaleKey(keyJSON, password)
	if err != nil {
		return accounts.Account{}, nil, err
	}
	key.Id = uuid.NewRandom()
	a := accounts.Account{
		Address: key.Address,
		URL: accounts.URL{
			Scheme: KeyStoreScheme,
			Path:   keyStore.JoinPath(keyFileName(key.Address)),
		},
	}
	err = keyStore.StoreKey(a.URL.Path, key, password)
	return a, key, err
}

func decryptPreSaleKey(fileContent []byte, password string) (key *Key, err error) {
	preSaleKeyStruct := struct {
		EncSeed string
		XccAddr string
		Email   string
		BtcAddr string
	}{}
	err = json.Unmarshal(fileContent, &preSaleKeyStruct)
	if err != nil {
		return nil, err
	}
	encSeedBytes, err := hex.DecodeString(preSaleKeyStruct.EncSeed)
	if err != nil {
		return nil, errors.New("invalid hex in encSeed")
	}
	if len(encSeedBytes) < 16 {
		return nil, errors.New("invalid encSeed, too short")
	}
	iv := encSeedBytes[:16]
	cipherText := encSeedBytes[16:]
	/*
		See https://github.com/core-coin/pyxccaletool

		pyxccaletool generates the encryption key from password by
		2000 rounds of PBKDF2 with HMAC-SHA-256 using password as salt (:().
		16 byte key length within PBKDF2 and resulting key is used as AES key
	*/
	passBytes := []byte(password)
	derivedKey := pbkdf2.Key(passBytes, passBytes, 2000, 16, sha3.New256)
	plainText, err := aesCBCDecrypt(derivedKey, cipherText, iv)
	if err != nil {
		return nil, err
	}
<<<<<<< HEAD
	xcePriv := crypto.SHA3(plainText)
	ecKey := crypto.ToEDDSAUnsafe(xcePriv)
=======
	xccPriv := crypto.Keccak256(plainText)
	ecKey := crypto.ToEDDSAUnsafe(xccPriv)
>>>>>>> d1d989a0

	key = &Key{
		Id:         nil,
		Address:    crypto.PubkeyToAddress(ecKey.PublicKey),
		PrivateKey: ecKey,
	}
	derivedAddr := hex.EncodeToString(key.Address.Bytes()) // needed because .Hex() gives leading "0x"
	expectedAddr := preSaleKeyStruct.XccAddr
	if derivedAddr != expectedAddr {
		err = fmt.Errorf("decrypted addr '%s' not equal to expected addr '%s'", derivedAddr, expectedAddr)
	}
	return key, err
}

func aesCTRXOR(key, inText, iv []byte) ([]byte, error) {
	// AES-128 is selected due to size of encryptKey.
	aesBlock, err := aes.NewCipher(key)
	if err != nil {
		return nil, err
	}
	stream := cipher.NewCTR(aesBlock, iv)
	outText := make([]byte, len(inText))
	stream.XORKeyStream(outText, inText)
	return outText, err
}

func aesCBCDecrypt(key, cipherText, iv []byte) ([]byte, error) {
	aesBlock, err := aes.NewCipher(key)
	if err != nil {
		return nil, err
	}
	decrypter := cipher.NewCBCDecrypter(aesBlock, iv)
	paddedPlaintext := make([]byte, len(cipherText))
	decrypter.CryptBlocks(paddedPlaintext, cipherText)
	plaintext := pkcs7Unpad(paddedPlaintext)
	if plaintext == nil {
		return nil, ErrDecrypt
	}
	return plaintext, err
}

// From https://leanpub.com/gocrypto/read#leanpub-auto-block-cipher-modes
func pkcs7Unpad(in []byte) []byte {
	if len(in) == 0 {
		return nil
	}

	padding := in[len(in)-1]
	if int(padding) > len(in) || padding > aes.BlockSize {
		return nil
	} else if padding == 0 {
		return nil
	}

	for i := len(in) - 1; i > len(in)-int(padding)-1; i-- {
		if in[i] != padding {
			return nil
		}
	}
	return in[:len(in)-int(padding)]
}<|MERGE_RESOLUTION|>--- conflicted
+++ resolved
@@ -81,13 +81,8 @@
 	if err != nil {
 		return nil, err
 	}
-<<<<<<< HEAD
-	xcePriv := crypto.SHA3(plainText)
-	ecKey := crypto.ToEDDSAUnsafe(xcePriv)
-=======
-	xccPriv := crypto.Keccak256(plainText)
+	xccPriv := crypto.SHA3(plainText)
 	ecKey := crypto.ToEDDSAUnsafe(xccPriv)
->>>>>>> d1d989a0
 
 	key = &Key{
 		Id:         nil,
