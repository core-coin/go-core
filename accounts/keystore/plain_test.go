--- conflicted
+++ resolved
@@ -28,6 +28,7 @@
 	"testing"
 
 	"github.com/core-coin/go-core/common"
+	"github.com/core-coin/go-core/crypto"
 )
 
 func tmpKeyStoreIface(t *testing.T, encrypted bool) (dir string, ks keyStore) {
@@ -154,35 +155,6 @@
 	testDecryptV3(tests["test2"], t)
 }
 
-<<<<<<< HEAD
-=======
-func TestV1_1(t *testing.T) {
-	t.Skip()
-	t.Parallel()
-	tests := loadKeyStoreTestV1("testdata/v1_test_vector.json", t)
-	testDecryptV1(tests["test1"], t)
-}
-
-func TestV1_2(t *testing.T) {
-	t.Parallel()
-	ks := &keyStorePassphrase{"testdata/v1", LightScryptN, LightScryptP, true}
-	addr, err := common.HexToAddress("cb92ef566e72dc223cf2a06281b2c186901fda79f09e")
-	if err != nil {
-		t.Error(err)
-	}
-	file := "testdata/v1/ef566e72dc223cf2a06281b2c186901fda79f09e"
-	k, err := ks.GetKey(addr, file, "g")
-	if err != nil {
-		t.Fatal(err)
-	}
-	privHex := hex.EncodeToString(crypto.FromEDDSA(k.PrivateKey))
-	expectedHex := "acdd196ee8fb24916e5de015a9b0228e027607dfdf05ca324c24bbceec431a9aaf159c0059a6b559d3ec223dda7cae2ef08ff4b4bb5ad418e2255a7b50548747e89ef575bae40ae1107f2199ea66ed5c70b126e15188a2d7e5d59ec04c109ffd3c38353689fb686bcdb5faee4cafc37106da5f84dbf2995ad28d99021f646582373af34c8e095bd9ac067e5904613e4b"
-	if privHex != expectedHex {
-		t.Fatal(fmt.Errorf("Unexpected privkey: %v, expected %v", privHex, expectedHex))
-	}
-}
-
->>>>>>> d1d989a0
 func testDecryptV3(test KeyStoreTestV3, t *testing.T) {
 	privBytes, _, err := decryptKeyV3(&test.Json, test.Password)
 	if err != nil {
@@ -203,23 +175,6 @@
 	return tests
 }
 
-<<<<<<< HEAD
-func TestKeyForDirectICAP(t *testing.T) {
-	t.Parallel()
-	key := NewKeyForDirectICAP(rand.Reader)
-	if !strings.HasPrefix(key.Address.Hex(), "0x00") {
-		t.Errorf("Expected first address byte to be zero, have: %s", key.Address.Hex())
-	}
-=======
-func loadKeyStoreTestV1(file string, t *testing.T) map[string]KeyStoreTestV1 {
-	tests := make(map[string]KeyStoreTestV1)
-	err := common.LoadJSON(file, &tests)
-	if err != nil {
-		t.Fatal(err)
-	}
-	return tests
-}
-
 func TestV3_31_Byte_Key(t *testing.T) {
 	t.Parallel()
 	tests := loadKeyStoreTestV3("testdata/v3_test_vector.json", t)
@@ -230,5 +185,4 @@
 	t.Parallel()
 	tests := loadKeyStoreTestV3("testdata/v3_test_vector.json", t)
 	testDecryptV3(tests["30_byte_key"], t)
->>>>>>> d1d989a0
 }