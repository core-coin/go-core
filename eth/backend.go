// Copyright 2014 The go-core Authors
// This file is part of the go-core library.
//
// The go-core library is free software: you can redistribute it and/or modify
// it under the terms of the GNU Lesser General Public License as published by
// the Free Software Foundation, either version 3 of the License, or
// (at your option) any later version.
//
// The go-core library is distributed in the hope that it will be useful,
// but WITHOUT ANY WARRANTY; without even the implied warranty of
// MERCHANTABILITY or FITNESS FOR A PARTICULAR PURPOSE. See the
// GNU Lesser General Public License for more details.
//
// You should have received a copy of the GNU Lesser General Public License
// along with the go-core library. If not, see <http://www.gnu.org/licenses/>.

// Package eth implements the Core protocol.
package eth

import (
	"errors"
	"fmt"
	"math/big"
	"runtime"
	"sync"
	"sync/atomic"

	"github.com/core-coin/go-core/accounts"
	"github.com/core-coin/go-core/accounts/abi/bind"
	"github.com/core-coin/go-core/common"
	"github.com/core-coin/go-core/common/hexutil"
	"github.com/core-coin/go-core/consensus"
	"github.com/core-coin/go-core/consensus/clique"
	"github.com/core-coin/go-core/consensus/cryptore"
	"github.com/core-coin/go-core/core"
	"github.com/core-coin/go-core/core/bloombits"
	"github.com/core-coin/go-core/core/rawdb"
	"github.com/core-coin/go-core/core/types"
	"github.com/core-coin/go-core/core/vm"
	"github.com/core-coin/go-core/eth/downloader"
	"github.com/core-coin/go-core/eth/filters"
	"github.com/core-coin/go-core/eth/energyprice"
	"github.com/core-coin/go-core/xcedb"
	"github.com/core-coin/go-core/event"
	"github.com/core-coin/go-core/internal/xceapi"
	"github.com/core-coin/go-core/log"
	"github.com/core-coin/go-core/miner"
	"github.com/core-coin/go-core/node"
	"github.com/core-coin/go-core/p2p"
	"github.com/core-coin/go-core/p2p/enode"
	"github.com/core-coin/go-core/p2p/enr"
	"github.com/core-coin/go-core/params"
	"github.com/core-coin/go-core/rlp"
	"github.com/core-coin/go-core/rpc"
)

type LesServer interface {
	Start(srvr *p2p.Server)
	Stop()
	APIs() []rpc.API
	Protocols() []p2p.Protocol
	SetBloomBitsIndexer(bbIndexer *core.ChainIndexer)
	SetContractBackend(bind.ContractBackend)
}

// Core implements the Core full node service.
type Core struct {
	config *Config

	// Channel for shutting down the service
	shutdownChan chan bool

	// Handlers
	txPool          *core.TxPool
	blockchain      *core.BlockChain
	protocolManager *ProtocolManager
	lesServer       LesServer
	dialCandiates   enode.Iterator

	// DB interfaces
	chainDb xcedb.Database // Block chain database

	eventMux       *event.TypeMux
	engine         consensus.Engine
	accountManager *accounts.Manager

	bloomRequests chan chan *bloombits.Retrieval // Channel receiving bloom data retrieval requests
	bloomIndexer  *core.ChainIndexer             // Bloom indexer operating during block imports

	APIBackend *EthAPIBackend

	miner     *miner.Miner
	energyPrice  *big.Int
	corebase common.Address

	networkID     uint64
	netRPCService *xceapi.PublicNetAPI

	lock sync.RWMutex // Protects the variadic fields (e.g. energy price and corebase)
}

func (s *Core) AddLesServer(ls LesServer) {
	s.lesServer = ls
	ls.SetBloomBitsIndexer(s.bloomIndexer)
}

// SetClient sets a rpc client which connecting to our local node.
func (s *Core) SetContractBackend(backend bind.ContractBackend) {
	// Pass the rpc client to les server if it is enabled.
	if s.lesServer != nil {
		s.lesServer.SetContractBackend(backend)
	}
}

// New creates a new Core object (including the
// initialisation of the common Core object)
func New(ctx *node.ServiceContext, config *Config) (*Core, error) {
	// Ensure configuration values are compatible and sane
	if config.SyncMode == downloader.LightSync {
		return nil, errors.New("can't run eth.Core in light sync mode, use les.LightCore")
	}
	if !config.SyncMode.IsValid() {
		return nil, fmt.Errorf("invalid sync mode %d", config.SyncMode)
	}
	if config.Miner.EnergyPrice == nil || config.Miner.EnergyPrice.Cmp(common.Big0) <= 0 {
		log.Warn("Sanitizing invalid miner energy price", "provided", config.Miner.EnergyPrice, "updated", DefaultConfig.Miner.EnergyPrice)
		config.Miner.EnergyPrice = new(big.Int).Set(DefaultConfig.Miner.EnergyPrice)
	}
	if config.NoPruning && config.TrieDirtyCache > 0 {
		config.TrieCleanCache += config.TrieDirtyCache
		config.TrieDirtyCache = 0
	}
	log.Info("Allocated trie memory caches", "clean", common.StorageSize(config.TrieCleanCache)*1024*1024, "dirty", common.StorageSize(config.TrieDirtyCache)*1024*1024)

	// Assemble the Core object
	chainDb, err := ctx.OpenDatabaseWithFreezer("chaindata", config.DatabaseCache, config.DatabaseHandles, config.DatabaseFreezer, "eth/db/chaindata/")
	if err != nil {
		return nil, err
	}
	chainConfig, genesisHash, genesisErr := core.SetupGenesisBlockWithOverride(chainDb, config.Genesis, config.OverrideIstanbul, config.OverrideMuirGlacier)
	if _, ok := genesisErr.(*params.ConfigCompatError); genesisErr != nil && !ok {
		return nil, genesisErr
	}
	log.Info("Initialised chain configuration", "config", chainConfig)

	eth := &Core{
		config:         config,
		chainDb:        chainDb,
		eventMux:       ctx.EventMux,
		accountManager: ctx.AccountManager,
		engine:         CreateConsensusEngine(ctx, chainConfig, &config.Cryptore, config.Miner.Notify, config.Miner.Noverify, chainDb),
		shutdownChan:   make(chan bool),
		networkID:      config.NetworkId,
		energyPrice:       config.Miner.EnergyPrice,
		corebase:      config.Miner.Corebase,
		bloomRequests:  make(chan chan *bloombits.Retrieval),
		bloomIndexer:   NewBloomIndexer(chainDb, params.BloomBitsBlocks, params.BloomConfirms),
	}

	bcVersion := rawdb.ReadDatabaseVersion(chainDb)
	var dbVer = "<nil>"
	if bcVersion != nil {
		dbVer = fmt.Sprintf("%d", *bcVersion)
	}
	log.Info("Initialising Core protocol", "versions", ProtocolVersions, "network", config.NetworkId, "dbversion", dbVer)

	if !config.SkipBcVersionCheck {
		if bcVersion != nil && *bcVersion > core.BlockChainVersion {
			return nil, fmt.Errorf("database version is v%d, Gcore %s only supports v%d", *bcVersion, params.VersionWithMeta, core.BlockChainVersion)
		} else if bcVersion == nil || *bcVersion < core.BlockChainVersion {
			log.Warn("Upgrade blockchain database version", "from", dbVer, "to", core.BlockChainVersion)
			rawdb.WriteDatabaseVersion(chainDb, core.BlockChainVersion)
		}
	}
	var (
		vmConfig = vm.Config{
			EnablePreimageRecording: config.EnablePreimageRecording,
			EWASMInterpreter:        config.EWASMInterpreter,
			CVMInterpreter:          config.CVMInterpreter,
		}
		cacheConfig = &core.CacheConfig{
			TrieCleanLimit:      config.TrieCleanCache,
			TrieCleanNoPrefetch: config.NoPrefetch,
			TrieDirtyLimit:      config.TrieDirtyCache,
			TrieDirtyDisabled:   config.NoPruning,
			TrieTimeLimit:       config.TrieTimeout,
		}
	)
	eth.blockchain, err = core.NewBlockChain(chainDb, cacheConfig, chainConfig, eth.engine, vmConfig, eth.shouldPreserve)
	if err != nil {
		return nil, err
	}
	// Rewind the chain in case of an incompatible config upgrade.
	if compat, ok := genesisErr.(*params.ConfigCompatError); ok {
		log.Warn("Rewinding chain to upgrade configuration", "err", compat)
		eth.blockchain.SetHead(compat.RewindTo)
		rawdb.WriteChainConfig(chainDb, genesisHash, chainConfig)
	}
	eth.bloomIndexer.Start(eth.blockchain)

	if config.TxPool.Journal != "" {
		config.TxPool.Journal = ctx.ResolvePath(config.TxPool.Journal)
	}
	eth.txPool = core.NewTxPool(config.TxPool, chainConfig, eth.blockchain)

	// Permit the downloader to use the trie cache allowance during fast sync
	cacheLimit := cacheConfig.TrieCleanLimit + cacheConfig.TrieDirtyLimit
	checkpoint := config.Checkpoint
	if checkpoint == nil {
		checkpoint = params.TrustedCheckpoints[genesisHash]
	}
	if eth.protocolManager, err = NewProtocolManager(chainConfig, checkpoint, config.SyncMode, config.NetworkId, eth.eventMux, eth.txPool, eth.engine, eth.blockchain, chainDb, cacheLimit, config.Whitelist); err != nil {
		return nil, err
	}
	eth.miner = miner.New(eth, &config.Miner, chainConfig, eth.EventMux(), eth.engine, eth.isLocalBlock)
	eth.miner.SetExtra(makeExtraData(config.Miner.ExtraData))

	eth.APIBackend = &EthAPIBackend{ctx.ExtRPCEnabled(), eth, nil}
	gpoParams := config.GPO
	if gpoParams.Default == nil {
		gpoParams.Default = config.Miner.EnergyPrice
	}
	eth.APIBackend.gpo = energyprice.NewOracle(eth.APIBackend, gpoParams)

	eth.dialCandiates, err = eth.setupDiscovery(&ctx.Config.P2P)
	if err != nil {
		return nil, err
	}

	return eth, nil
}

func makeExtraData(extra []byte) []byte {
	if len(extra) == 0 {
		// create default extradata
		extra, _ = rlp.EncodeToBytes([]interface{}{
			uint(params.VersionMajor<<16 | params.VersionMinor<<8 | params.VersionPatch),
			"gcore",
			runtime.Version(),
			runtime.GOOS,
		})
	}
	if uint64(len(extra)) > params.MaximumExtraDataSize {
		log.Warn("Miner extra data exceed limit", "extra", hexutil.Bytes(extra), "limit", params.MaximumExtraDataSize)
		extra = nil
	}
	return extra
}

<<<<<<< HEAD
// CreateConsensusEngine creates the required type of consensus engine instance for an Core service
func CreateConsensusEngine(ctx *node.ServiceContext, chainConfig *params.ChainConfig, config *ethash.Config, notify []string, noverify bool, db xcedb.Database) consensus.Engine {
=======
// CreateConsensusEngine creates the required type of consensus engine instance for an Ethereum service
func CreateConsensusEngine(ctx *node.ServiceContext, chainConfig *params.ChainConfig, config *cryptore.Config, notify []string, noverify bool, db ethdb.Database) consensus.Engine {
>>>>>>> 4939f1a2
	// If proof-of-authority is requested, set it up
	if chainConfig.Clique != nil {
		return clique.New(chainConfig.Clique, db)
	}
	// Otherwise assume proof-of-work
	switch config.PowMode {
	case cryptore.ModeFake:
		log.Warn("Cryptore used in fake mode")
		return cryptore.NewFaker()
	case cryptore.ModeTest:
		log.Warn("Cryptore used in test mode")
		return cryptore.NewTester(nil, noverify)
	case cryptore.ModeShared:
		log.Warn("Cryptore used in shared mode")
		return cryptore.NewShared()
	default:
		engine := cryptore.New(cryptore.Config{}, notify, noverify)
		engine.SetThreads(-1) // Disable CPU mining
		return engine
	}
}

// APIs return the collection of RPC services the core package offers.
// NOTE, some of these services probably need to be moved to somewhere else.
func (s *Core) APIs() []rpc.API {
	apis := xceapi.GetAPIs(s.APIBackend)

	// Append any APIs exposed explicitly by the les server
	if s.lesServer != nil {
		apis = append(apis, s.lesServer.APIs()...)
	}
	// Append any APIs exposed explicitly by the consensus engine
	apis = append(apis, s.engine.APIs(s.BlockChain())...)

	// Append any APIs exposed explicitly by the les server
	if s.lesServer != nil {
		apis = append(apis, s.lesServer.APIs()...)
	}

	// Append all the local APIs and return
	return append(apis, []rpc.API{
		{
			Namespace: "eth",
			Version:   "1.0",
			Service:   NewPublicCoreAPI(s),
			Public:    true,
		}, {
			Namespace: "eth",
			Version:   "1.0",
			Service:   NewPublicMinerAPI(s),
			Public:    true,
		}, {
			Namespace: "eth",
			Version:   "1.0",
			Service:   downloader.NewPublicDownloaderAPI(s.protocolManager.downloader, s.eventMux),
			Public:    true,
		}, {
			Namespace: "miner",
			Version:   "1.0",
			Service:   NewPrivateMinerAPI(s),
			Public:    false,
		}, {
			Namespace: "eth",
			Version:   "1.0",
			Service:   filters.NewPublicFilterAPI(s.APIBackend, false),
			Public:    true,
		}, {
			Namespace: "admin",
			Version:   "1.0",
			Service:   NewPrivateAdminAPI(s),
		}, {
			Namespace: "debug",
			Version:   "1.0",
			Service:   NewPublicDebugAPI(s),
			Public:    true,
		}, {
			Namespace: "debug",
			Version:   "1.0",
			Service:   NewPrivateDebugAPI(s),
		}, {
			Namespace: "net",
			Version:   "1.0",
			Service:   s.netRPCService,
			Public:    true,
		},
	}...)
}

func (s *Core) ResetWithGenesisBlock(gb *types.Block) {
	s.blockchain.ResetWithGenesisBlock(gb)
}

func (s *Core) Corebase() (eb common.Address, err error) {
	s.lock.RLock()
	corebase := s.corebase
	s.lock.RUnlock()

	if corebase != (common.Address{}) {
		return corebase, nil
	}
	if wallets := s.AccountManager().Wallets(); len(wallets) > 0 {
		if accounts := wallets[0].Accounts(); len(accounts) > 0 {
			corebase := accounts[0].Address

			s.lock.Lock()
			s.corebase = corebase
			s.lock.Unlock()

			log.Info("Corebase automatically configured", "address", corebase)
			return corebase, nil
		}
	}
	return common.Address{}, fmt.Errorf("corebase must be explicitly specified")
}

// isLocalBlock checks whether the specified block is mined
// by local miner accounts.
//
// We regard two types of accounts as local miner account: corebase
// and accounts specified via `txpool.locals` flag.
func (s *Core) isLocalBlock(block *types.Block) bool {
	author, err := s.engine.Author(block.Header())
	if err != nil {
		log.Warn("Failed to retrieve block author", "number", block.NumberU64(), "hash", block.Hash(), "err", err)
		return false
	}
	// Check whether the given address is corebase.
	s.lock.RLock()
	corebase := s.corebase
	s.lock.RUnlock()
	if author == corebase {
		return true
	}
	// Check whether the given address is specified by `txpool.local`
	// CLI flag.
	for _, account := range s.config.TxPool.Locals {
		if account == author {
			return true
		}
	}
	return false
}

// shouldPreserve checks whether we should preserve the given block
// during the chain reorg depending on whether the author of block
// is a local account.
func (s *Core) shouldPreserve(block *types.Block) bool {
	// The reason we need to disable the self-reorg preserving for clique
	// is it can be probable to introduce a deadlock.
	//
	// e.g. If there are 7 available signers
	//
	// r1   A
	// r2     B
	// r3       C
	// r4         D
	// r5   A      [X] F G
	// r6    [X]
	//
	// In the round5, the inturn signer E is offline, so the worst case
	// is A, F and G sign the block of round5 and reject the block of opponents
	// and in the round6, the last available signer B is offline, the whole
	// network is stuck.
	if _, ok := s.engine.(*clique.Clique); ok {
		return false
	}
	return s.isLocalBlock(block)
}

// SetCorebase sets the mining reward address.
func (s *Core) SetCorebase(corebase common.Address) {
	s.lock.Lock()
	s.corebase = corebase
	s.lock.Unlock()

	s.miner.SetCorebase(corebase)
}

// StartMining starts the miner with the given number of CPU threads. If mining
// is already running, this method adjust the number of threads allowed to use
// and updates the minimum price required by the transaction pool.
func (s *Core) StartMining(threads int) error {
	// Update the thread count within the consensus engine
	type threaded interface {
		SetThreads(threads int)
	}
	if th, ok := s.engine.(threaded); ok {
		log.Info("Updated mining threads", "threads", threads)
		if threads == 0 {
			threads = -1 // Disable the miner from within
		}
		th.SetThreads(threads)
	}
	// If the miner was not running, initialize it
	if !s.IsMining() {
		// Propagate the initial price point to the transaction pool
		s.lock.RLock()
		price := s.energyPrice
		s.lock.RUnlock()
		s.txPool.SetEnergyPrice(price)

		// Configure the local mining address
		eb, err := s.Corebase()
		if err != nil {
			log.Error("Cannot start mining without corebase", "err", err)
			return fmt.Errorf("corebase missing: %v", err)
		}
		if clique, ok := s.engine.(*clique.Clique); ok {
			wallet, err := s.accountManager.Find(accounts.Account{Address: eb})
			if wallet == nil || err != nil {
				log.Error("Corebase account unavailable locally", "err", err)
				return fmt.Errorf("signer missing: %v", err)
			}
			clique.Authorize(eb, wallet.SignData)
		}
		// If mining is started, we can disable the transaction rejection mechanism
		// introduced to speed sync times.
		atomic.StoreUint32(&s.protocolManager.acceptTxs, 1)

		go s.miner.Start(eb)
	}
	return nil
}

// StopMining terminates the miner, both at the consensus engine level as well as
// at the block creation level.
func (s *Core) StopMining() {
	// Update the thread count within the consensus engine
	type threaded interface {
		SetThreads(threads int)
	}
	if th, ok := s.engine.(threaded); ok {
		th.SetThreads(-1)
	}
	// Stop the block creating itself
	s.miner.Stop()
}

func (s *Core) IsMining() bool      { return s.miner.Mining() }
func (s *Core) Miner() *miner.Miner { return s.miner }

func (s *Core) AccountManager() *accounts.Manager  { return s.accountManager }
func (s *Core) BlockChain() *core.BlockChain       { return s.blockchain }
func (s *Core) TxPool() *core.TxPool               { return s.txPool }
func (s *Core) EventMux() *event.TypeMux           { return s.eventMux }
func (s *Core) Engine() consensus.Engine           { return s.engine }
func (s *Core) ChainDb() xcedb.Database            { return s.chainDb }
func (s *Core) IsListening() bool                  { return true } // Always listening
func (s *Core) EthVersion() int                    { return int(ProtocolVersions[0]) }
func (s *Core) NetVersion() uint64                 { return s.networkID }
func (s *Core) Downloader() *downloader.Downloader { return s.protocolManager.downloader }
func (s *Core) Synced() bool                       { return atomic.LoadUint32(&s.protocolManager.acceptTxs) == 1 }
func (s *Core) ArchiveMode() bool                  { return s.config.NoPruning }

// Protocols implements node.Service, returning all the currently configured
// network protocols to start.
func (s *Core) Protocols() []p2p.Protocol {
	protos := make([]p2p.Protocol, len(ProtocolVersions))
	for i, vsn := range ProtocolVersions {
		protos[i] = s.protocolManager.makeProtocol(vsn)
		protos[i].Attributes = []enr.Entry{s.currentEthEntry()}
		protos[i].DialCandidates = s.dialCandiates
	}
	if s.lesServer != nil {
		protos = append(protos, s.lesServer.Protocols()...)
	}
	return protos
}

// Start implements node.Service, starting all internal goroutines needed by the
// Core protocol implementation.
func (s *Core) Start(srvr *p2p.Server) error {
	s.startEthEntryUpdate(srvr.LocalNode())

	// Start the bloom bits servicing goroutines
	s.startBloomHandlers(params.BloomBitsBlocks)

	// Start the RPC service
	s.netRPCService = xceapi.NewPublicNetAPI(srvr, s.NetVersion())

	// Figure out a max peers count based on the server limits
	maxPeers := srvr.MaxPeers
	if s.config.LightServ > 0 {
		if s.config.LightPeers >= srvr.MaxPeers {
			return fmt.Errorf("invalid peer config: light peer count (%d) >= total peer count (%d)", s.config.LightPeers, srvr.MaxPeers)
		}
		maxPeers -= s.config.LightPeers
	}
	// Start the networking layer and the light server if requested
	s.protocolManager.Start(maxPeers)
	if s.lesServer != nil {
		s.lesServer.Start(srvr)
	}
	return nil
}

// Stop implements node.Service, terminating all internal goroutines used by the
// Core protocol.
func (s *Core) Stop() error {
	s.bloomIndexer.Close()
	s.blockchain.Stop()
	s.engine.Close()
	s.protocolManager.Stop()
	if s.lesServer != nil {
		s.lesServer.Stop()
	}
	s.txPool.Stop()
	s.miner.Stop()
	s.eventMux.Stop()

	s.chainDb.Close()
	close(s.shutdownChan)
	return nil
}<|MERGE_RESOLUTION|>--- conflicted
+++ resolved
@@ -247,13 +247,8 @@
 	return extra
 }
 
-<<<<<<< HEAD
 // CreateConsensusEngine creates the required type of consensus engine instance for an Core service
-func CreateConsensusEngine(ctx *node.ServiceContext, chainConfig *params.ChainConfig, config *ethash.Config, notify []string, noverify bool, db xcedb.Database) consensus.Engine {
-=======
-// CreateConsensusEngine creates the required type of consensus engine instance for an Ethereum service
-func CreateConsensusEngine(ctx *node.ServiceContext, chainConfig *params.ChainConfig, config *cryptore.Config, notify []string, noverify bool, db ethdb.Database) consensus.Engine {
->>>>>>> 4939f1a2
+func CreateConsensusEngine(ctx *node.ServiceContext, chainConfig *params.ChainConfig, config *cryptore.Config, notify []string, noverify bool, db xcedb.Database) consensus.Engine {
 	// If proof-of-authority is requested, set it up
 	if chainConfig.Clique != nil {
 		return clique.New(chainConfig.Clique, db)
