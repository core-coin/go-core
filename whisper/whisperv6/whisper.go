--- conflicted
+++ resolved
@@ -19,23 +19,14 @@
 import (
 	"bytes"
 	"crypto/rand"
-<<<<<<< HEAD
-=======
-	"crypto/sha256"
->>>>>>> d1d989a0
 	"fmt"
-	"github.com/core-coin/eddsa"
 	"golang.org/x/crypto/sha3"
 	"math"
 	"runtime"
 	"sync"
 	"time"
 
-<<<<<<< HEAD
-=======
 	"github.com/core-coin/eddsa"
-
->>>>>>> d1d989a0
 	"github.com/core-coin/go-core/common"
 	"github.com/core-coin/go-core/crypto"
 	"github.com/core-coin/go-core/log"
