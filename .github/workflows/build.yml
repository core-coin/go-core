--- conflicted
+++ resolved
@@ -106,7 +106,6 @@
       env:
         GITHUB_TOKEN: ${{ secrets.GITHUB_TOKEN }}
       with:
-<<<<<<< HEAD
         upload_url: ${{ needs.release.outputs.upload_url }}
         asset_path: ./gocore-${{ matrix.platform }}.zip.checksum
         asset_name: gocore-${{ matrix.platform }}.zip.checksum
@@ -119,8 +118,4 @@
         upload_url: ${{ needs.release.outputs.upload_url }}
         asset_path: ./gocore-devtools-${{ matrix.platform }}.zip.checksum
         asset_name: gocore-devtools-${{ matrix.platform }}.zip.checksum
-        asset_content_type: text/plain
-=======
-        is_append_body: true
-        body: checksum.txt # new body text
->>>>>>> 82363ace
+        asset_content_type: text/plain