name: go-core build
on: push
jobs:
  build:
    name: Build
    strategy:
      matrix:
<<<<<<< HEAD
        platform: [ubuntu-latest, raspbian-private]
=======
        platform: [ubuntu-latest, macos-private]
>>>>>>> 435dbe9c
    runs-on: ${{ matrix.platform }}
    steps:
    - name: Setup
      uses: actions/setup-go@v1
      with:
        go-version: 1.14.x
      id: go
    - name: Checkout
      uses: actions/checkout@v1
    - name: Build
      run: go run build/ci.go install
    - name: Test
      run: go run build/ci.go test
  deploy:
    name: Deploy
    if: startsWith(github.ref, 'refs/tags/v')
    runs-on: ubuntu-latest
    needs: build
    steps:
    - name: Checkout
      uses: actions/checkout@v1
    - name: Get the version
      id: vars
      run: echo ::set-output name=tag::$(echo ${GITHUB_REF:10})
    - name: docker login
      run: docker login docker.pkg.github.com -u ${{ github.actor }} -p ${{ secrets.GITHUB_TOKEN }}
    - name: docker build
      run: docker build . -f Dockerfile -t docker.pkg.github.com/core-coin/go-core/gocore:${{steps.vars.outputs.tag}} -t docker.pkg.github.com/core-coin/go-core/gocore:latest
    - name: docker push latest version
      run: docker push docker.pkg.github.com/core-coin/go-core/gocore:latest
    - name: docker push current version
      run: docker push docker.pkg.github.com/core-coin/go-core/gocore:${{steps.vars.outputs.tag}}<|MERGE_RESOLUTION|>--- conflicted
+++ resolved
@@ -5,11 +5,7 @@
     name: Build
     strategy:
       matrix:
-<<<<<<< HEAD
-        platform: [ubuntu-latest, raspbian-private]
-=======
-        platform: [ubuntu-latest, macos-private]
->>>>>>> 435dbe9c
+        platform: [ubuntu-latest, macos-private, raspbian-private]
     runs-on: ${{ matrix.platform }}
     steps:
     - name: Setup
